﻿using System.Collections.Generic;
using System.IO;
using System.IO.Compression;
using System.Linq;
using System.Xml;
using System.Xml.Linq;

namespace NugetForUnity
{
<<<<<<< HEAD
	/// <summary>
	/// Represents a .nuspec file used to store metadata for a NuGet package.
	/// </summary>
	/// <remarks>
	/// At a minumum, Id, Version, Description, and Authors is required.  Everything else is optional.
	/// See more info here: https://docs.microsoft.com/en-us/nuget/schema/nuspec
	/// </remarks>
	public class NuspecFile
	{
		#region Required
		/// <summary>
		/// Gets or sets the ID of the NuGet package.
		/// </summary>
		public string Id { get; set; }

		/// <summary>
		/// Gets or sets the version number of the NuGet package.
		/// </summary>
		public string Version { get; set; }

		/// <summary>
		/// Gets or sets the description of the NuGet package.
		/// </summary>
		public string Description { get; set; }

		/// <summary>
		/// Gets or sets the authors of the NuGet package.
		/// </summary>
		public string Authors { get; set; }
		#endregion

		/// <summary>
		/// Gets or sets the title of the NuGet package.
		/// </summary>
		public string Title { get; set; }

		/// <summary>
		/// Gets or sets the owners of the NuGet package.
		/// </summary>
		public string Owners { get; set; }

		/// <summary>
		/// Gets or sets the URL for the location of the license of the NuGet package.
		/// </summary>
		public string LicenseUrl { get; set; }

		/// <summary>
		/// Gets or sets the URL for the location of the project webpage of the NuGet package.
		/// </summary>
		public string ProjectUrl { get; set; }

		/// <summary>
		/// Gets or sets the URL for the location of the icon of the NuGet package.
		/// </summary>
		public string IconUrl { get; set; }

		/// <summary>
		/// Gets or sets a value indicating whether the license of the NuGet package needs to be accepted in order to use it.
		/// </summary>
		public bool RequireLicenseAcceptance { get; set; }

		/// <summary>
		/// Gets or sets the NuGet packages that this NuGet package depends on.
		/// </summary>
		public List<NugetPackageIdentifier> Dependencies { get; set; }

		/// <summary>
		/// Gets or sets the release notes of the NuGet package.
		/// </summary>
		public string ReleaseNotes { get; set; }

		/// <summary>
		/// Gets or sets the copyright of the NuGet package.
		/// </summary>
		public string Copyright { get; set; }

		/// <summary>
		/// Gets or sets the tags of the NuGet package.
		/// </summary>
		public string Tags { get; set; }

		/// <summary>
		/// Gets or sets the url for the location of the package's source code.
		/// </summary>
		public string RepositoryUrl;

		/// <summary>
		/// Gets or sets the type of source control software that the package's source code resides in.
		/// </summary>
		public string RepositoryType;

		/// <summary>
		/// Gets or sets the source control branch the package is from.
		/// </summary>
		public string RepositoryBranch;

		/// <summary>
		/// Gets or sets the source control commit the package is from.
		/// </summary>
		public string RepositoryCommit;

		/// <summary>
		/// Gets or sets the list of content files listed in the .nuspec file.
		/// </summary>
		public List<NuspecContentFile> Files { get; set; }

		/// <summary>
		/// Loads the .nuspec file inside the .nupkg file at the given filepath.
		/// </summary>
		/// <param name="nupkgFilepath">The filepath to the .nupkg file to load.</param>
		/// <returns>The .nuspec file loaded from inside the .nupkg file.</returns>
		public static NuspecFile FromNupkgFile(string nupkgFilepath)
		{
			NuspecFile nuspec;

			if (File.Exists(nupkgFilepath))
			{
				// get the .nuspec file from inside the .nupkg
				using (var zip = ZipFile.OpenRead(nupkgFilepath))
				{
					//var entry = zip[string.Format("{0}.nuspec", packageId)];
					var entry = zip.Entries.First(x => x.FullName.EndsWith(".nuspec"));

					nuspec = Load(entry.Open());
				}
			}
			else
			{
				SystemProxy.LogError($"Package could not be read: {nupkgFilepath}");

				nuspec = new NuspecFile
				{
					//Id = packageId,
					//Version = packageVersion,
					Description = $"COULD NOT LOAD {nupkgFilepath}"
				};
			}

			return nuspec;
		}

		/// <summary>
		/// Loads a .nuspec file at the given filepath.
		/// </summary>
		/// <param name="filePath">The full filepath to the .nuspec file to load.</param>
		/// <returns>The newly loaded <see cref="NuspecFile"/>.</returns>
		public static NuspecFile Load(string filePath)
		{
			return Load(XDocument.Load(filePath));
		}

		/// <summary>
		/// Loads a .nuspec file inside the given stream.
		/// </summary>
		/// <param name="stream">The stream containing the .nuspec file to load.</param>
		/// <returns>The newly loaded <see cref="NuspecFile"/>.</returns>
		public static NuspecFile Load(Stream stream)
		{
			XmlReader reader = new XmlTextReader(stream);
			var document = XDocument.Load(reader);
			return Load(document);
		}

		/// <summary>
		/// Loads a .nuspec file inside the given <see cref="XDocument"/>.
		/// </summary>
		/// <param name="nuspecDocument">The .nuspec file as an <see cref="XDocument"/>.</param>
		/// <returns>The newly loaded <see cref="NuspecFile"/>.</returns>
		public static NuspecFile Load(XDocument nuspecDocument)
		{
			var nuspec = new NuspecFile();

			var nuspecNamespace = nuspecDocument.Root.GetDefaultNamespace().ToString();

			var package = nuspecDocument.Element(XName.Get("package", nuspecNamespace));
			var metadata = package.Element(XName.Get("metadata", nuspecNamespace));

			nuspec.Id = (string)metadata.Element(XName.Get("id", nuspecNamespace)) ?? string.Empty;
			nuspec.Version = (string)metadata.Element(XName.Get("version", nuspecNamespace)) ?? string.Empty;
			nuspec.Title = (string)metadata.Element(XName.Get("title", nuspecNamespace)) ?? string.Empty;
			nuspec.Authors = (string)metadata.Element(XName.Get("authors", nuspecNamespace)) ?? string.Empty;
			nuspec.Owners = (string)metadata.Element(XName.Get("owners", nuspecNamespace)) ?? string.Empty;
			nuspec.LicenseUrl = (string)metadata.Element(XName.Get("licenseUrl", nuspecNamespace)) ?? string.Empty;
			nuspec.ProjectUrl = (string)metadata.Element(XName.Get("projectUrl", nuspecNamespace)) ?? string.Empty;
			nuspec.IconUrl = (string)metadata.Element(XName.Get("iconUrl", nuspecNamespace)) ?? string.Empty;
			nuspec.RequireLicenseAcceptance = bool.Parse((string)metadata.Element(XName.Get("requireLicenseAcceptance", nuspecNamespace)) ?? "False");
			nuspec.Description = (string)metadata.Element(XName.Get("description", nuspecNamespace)) ?? string.Empty;
			nuspec.ReleaseNotes = (string)metadata.Element(XName.Get("releaseNotes", nuspecNamespace)) ?? string.Empty;
			nuspec.Copyright = (string)metadata.Element(XName.Get("copyright", nuspecNamespace));
			nuspec.Tags = (string)metadata.Element(XName.Get("tags", nuspecNamespace)) ?? string.Empty;

			var repositoryElement = metadata.Element(XName.Get("repository", nuspecNamespace));

			if (repositoryElement != null)
			{
				nuspec.RepositoryType = (string)repositoryElement.Attribute(XName.Get("type")) ?? string.Empty;
				nuspec.RepositoryUrl = (string)repositoryElement.Attribute(XName.Get("url")) ?? string.Empty;
				nuspec.RepositoryBranch = (string)repositoryElement.Attribute(XName.Get("branch")) ?? string.Empty;
				nuspec.RepositoryCommit = (string)repositoryElement.Attribute(XName.Get("commit")) ?? string.Empty;
			}

			nuspec.Dependencies = new List<NugetPackageIdentifier>();
			var dependenciesElement = metadata.Element(XName.Get("dependencies", nuspecNamespace));
			if (dependenciesElement != null)
			{
				foreach (var dependencyElement in dependenciesElement.Elements(XName.Get("dependency", nuspecNamespace)))
				{
					var dependency = new NugetPackageIdentifier
					{
						Id = (string)dependencyElement.Attribute("id") ?? string.Empty,
						Version = (string)dependencyElement.Attribute("version") ?? string.Empty
					};
					nuspec.Dependencies.Add(dependency);
				}
			}

			nuspec.Files = new List<NuspecContentFile>();
			var filesElement = package.Element(XName.Get("files", nuspecNamespace));
			if (filesElement != null)
			{
				//UnityEngine.Debug.Log("Loading files!");
				foreach (var fileElement in filesElement.Elements(XName.Get("file", nuspecNamespace)))
				{
					var file = new NuspecContentFile
					{
						Source = (string)fileElement.Attribute("src") ?? string.Empty,
						Target = (string)fileElement.Attribute("target") ?? string.Empty
					};
					nuspec.Files.Add(file);
				}
			}

			return nuspec;
		}

		/// <summary>
		/// Saves a <see cref="NuspecFile"/> to the given filepath, automatically overwriting.
		/// </summary>
		/// <param name="filePath">The full filepath to the .nuspec file to save.</param>
		public void Save(string filePath)
		{
			// TODO: Set a namespace when saving

			var file = new XDocument();
			var packageElement = new XElement("package");
			file.Add(packageElement);
			var metadata = new XElement("metadata");

			// required
			metadata.Add(new XElement("id", Id));
			metadata.Add(new XElement("version", Version));
			metadata.Add(new XElement("description", Description));
			metadata.Add(new XElement("authors", Authors));

			if (!string.IsNullOrEmpty(Title))
			{
				metadata.Add(new XElement("title", Title));
			}

			if (!string.IsNullOrEmpty(Owners))
			{
				metadata.Add(new XElement("owners", Owners));
			}

			if (!string.IsNullOrEmpty(LicenseUrl))
			{
				metadata.Add(new XElement("licenseUrl", LicenseUrl));
			}

			if (!string.IsNullOrEmpty(ProjectUrl))
			{
				metadata.Add(new XElement("projectUrl", ProjectUrl));
			}

			if (!string.IsNullOrEmpty(IconUrl))
			{
				metadata.Add(new XElement("iconUrl", IconUrl));
			}
			
			if (RequireLicenseAcceptance)
			{
				metadata.Add(new XElement("requireLicenseAcceptance", RequireLicenseAcceptance));
			}
				
			if (!string.IsNullOrEmpty(ReleaseNotes))
			{
				metadata.Add(new XElement("releaseNotes", ReleaseNotes));
			}
					
			if (!string.IsNullOrEmpty(Copyright))
			{
				metadata.Add(new XElement("copyright", Copyright));
			}

			if (!string.IsNullOrEmpty(Tags))
			{
				metadata.Add(new XElement("tags", Tags));
			}

			if (Dependencies != null && Dependencies.Count > 0)
			{
				//UnityEngine.Debug.Log("Saving dependencies!");
				var dependenciesElement = new XElement("dependencies");
				foreach (var dependency in Dependencies)
				{
					var dependencyElement = new XElement("dependency");
					dependencyElement.Add(new XAttribute("id", dependency.Id));
					dependencyElement.Add(new XAttribute("version", dependency.Version));
					dependenciesElement.Add(dependencyElement);
				}
				metadata.Add(dependenciesElement);
			}

			file.Root.Add(metadata);

			if (Files != null && Files.Count > 0)
			{
				//UnityEngine.Debug.Log("Saving files!");
				var filesElement = new XElement("files");
				foreach (var contentFile in Files)
				{
					var fileElement = new XElement("file");
					fileElement.Add(new XAttribute("src", contentFile.Source));
					fileElement.Add(new XAttribute("target", contentFile.Target));
					filesElement.Add(fileElement);
				}
				packageElement.Add(filesElement);
			}

			// remove the read only flag on the file, if there is one.
			if (File.Exists(filePath))
			{
				var attributes = File.GetAttributes(filePath);

				if ((attributes & FileAttributes.ReadOnly) == FileAttributes.ReadOnly)
				{
					attributes &= ~FileAttributes.ReadOnly;
					File.SetAttributes(filePath, attributes);
				}
			}

			using (var xw = XmlWriter.Create(filePath, new XmlWriterSettings {IndentChars = "\t", Indent = true}))
			{
				file.Save(xw);
			}
		}
	}
=======
    using System.Collections.Generic;
    using System.IO;
    using System.Linq;
    using System.Xml;
    using System.Xml.Linq;
    using Ionic.Zip;

    /// <summary>
    /// Represents a .nuspec file used to store metadata for a NuGet package.
    /// </summary>
    /// <remarks>
    /// At a minumum, Id, Version, Description, and Authors is required.  Everything else is optional.
    /// See more info here: https://docs.microsoft.com/en-us/nuget/schema/nuspec
    /// </remarks>
    public class NuspecFile
    {
        #region Required
        /// <summary>
        /// Gets or sets the ID of the NuGet package.
        /// </summary>
        public string Id { get; set; }

        /// <summary>
        /// Gets or sets the version number of the NuGet package.
        /// </summary>
        public string Version { get; set; }

        /// <summary>
        /// Gets or sets the description of the NuGet package.
        /// </summary>
        public string Description { get; set; }

        /// <summary>
        /// Gets or sets the description of the NuGet package.
        /// </summary>
        public string Summary { get; set; }

        /// <summary>
        /// Gets or sets the authors of the NuGet package.
        /// </summary>
        public string Authors { get; set; }
        #endregion

        /// <summary>
        /// Gets or sets the title of the NuGet package.
        /// </summary>
        public string Title { get; set; }

        /// <summary>
        /// Gets or sets the owners of the NuGet package.
        /// </summary>
        public string Owners { get; set; }

        /// <summary>
        /// Gets or sets the URL for the location of the license of the NuGet package.
        /// </summary>
        public string LicenseUrl { get; set; }

        /// <summary>
        /// Gets or sets the URL for the location of the project webpage of the NuGet package.
        /// </summary>
        public string ProjectUrl { get; set; }

        /// <summary>
        /// Gets or sets the URL for the location of the icon of the NuGet package.
        /// </summary>
        public string IconUrl { get; set; }

        /// <summary>
        /// Gets or sets a value indicating whether the license of the NuGet package needs to be accepted in order to use it.
        /// </summary>
        public bool RequireLicenseAcceptance { get; set; }

        /// <summary>
        /// Gets or sets the NuGet packages that this NuGet package depends on.
        /// </summary>
        public List<NugetPackageIdentifier> Dependencies { get; set; }

        /// <summary>
        /// Gets or sets the release notes of the NuGet package.
        /// </summary>
        public string ReleaseNotes { get; set; }

        /// <summary>
        /// Gets or sets the copyright of the NuGet package.
        /// </summary>
        public string Copyright { get; set; }

        /// <summary>
        /// Gets or sets the tags of the NuGet package.
        /// </summary>
        public string Tags { get; set; }

        /// <summary>
        /// Gets or sets the url for the location of the package's source code.
        /// </summary>
        public string RepositoryUrl;

        /// <summary>
        /// Gets or sets the type of source control software that the package's source code resides in.
        /// </summary>
        public string RepositoryType;

        /// <summary>
        /// Gets or sets the source control branch the package is from.
        /// </summary>
        public string RepositoryBranch;

        /// <summary>
        /// Gets or sets the source control commit the package is from.
        /// </summary>
        public string RepositoryCommit;

        /// <summary>
        /// Gets or sets the list of content files listed in the .nuspec file.
        /// </summary>
        public List<NuspecContentFile> Files { get; set; }

        /// <summary>
        /// Loads the .nuspec file inside the .nupkg file at the given filepath.
        /// </summary>
        /// <param name="nupkgFilepath">The filepath to the .nupkg file to load.</param>
        /// <returns>The .nuspec file loaded from inside the .nupkg file.</returns>
        public static NuspecFile FromNupkgFile(string nupkgFilepath)
        {
            NuspecFile nuspec = new NuspecFile();

            if (File.Exists(nupkgFilepath))
            {
                // get the .nuspec file from inside the .nupkg
                using (ZipFile zip = ZipFile.Read(nupkgFilepath))
                {
                    //var entry = zip[string.Format("{0}.nuspec", packageId)];
                    var entry = zip.First(x => x.FileName.EndsWith(".nuspec"));

                    using (MemoryStream stream = new MemoryStream())
                    {
                        entry.Extract(stream);
                        stream.Position = 0;

                        nuspec = Load(stream);
                    }
                }
            }
            else
            {
                UnityEngine.Debug.LogErrorFormat("Package could not be read: {0}", nupkgFilepath);

                //nuspec.Id = packageId;
                //nuspec.Version = packageVersion;
                nuspec.Description = string.Format("COULD NOT LOAD {0}", nupkgFilepath);
            }

            return nuspec;
        }

        /// <summary>
        /// Loads a .nuspec file at the given filepath.
        /// </summary>
        /// <param name="filePath">The full filepath to the .nuspec file to load.</param>
        /// <returns>The newly loaded <see cref="NuspecFile"/>.</returns>
        public static NuspecFile Load(string filePath)
        {
            return Load(XDocument.Load(filePath));
        }

        /// <summary>
        /// Loads a .nuspec file inside the given stream.
        /// </summary>
        /// <param name="stream">The stream containing the .nuspec file to load.</param>
        /// <returns>The newly loaded <see cref="NuspecFile"/>.</returns>
        public static NuspecFile Load(Stream stream)
        {
            XmlReader reader = new XmlTextReader(stream);
            XDocument document = XDocument.Load(reader);
            return Load(document);
        }

        /// <summary>
        /// Loads a .nuspec file inside the given <see cref="XDocument"/>.
        /// </summary>
        /// <param name="nuspecDocument">The .nuspec file as an <see cref="XDocument"/>.</param>
        /// <returns>The newly loaded <see cref="NuspecFile"/>.</returns>
        public static NuspecFile Load(XDocument nuspecDocument)
        {
            NuspecFile nuspec = new NuspecFile();

            string nuspecNamespace = nuspecDocument.Root.GetDefaultNamespace().ToString();

            XElement package = nuspecDocument.Element(XName.Get("package", nuspecNamespace));
            XElement metadata = package.Element(XName.Get("metadata", nuspecNamespace));

            nuspec.Id = (string)metadata.Element(XName.Get("id", nuspecNamespace)) ?? string.Empty;
            nuspec.Version = (string)metadata.Element(XName.Get("version", nuspecNamespace)) ?? string.Empty;
            nuspec.Title = (string)metadata.Element(XName.Get("title", nuspecNamespace)) ?? string.Empty;
            nuspec.Authors = (string)metadata.Element(XName.Get("authors", nuspecNamespace)) ?? string.Empty;
            nuspec.Owners = (string)metadata.Element(XName.Get("owners", nuspecNamespace)) ?? string.Empty;
            nuspec.LicenseUrl = (string)metadata.Element(XName.Get("licenseUrl", nuspecNamespace)) ?? string.Empty;
            nuspec.ProjectUrl = (string)metadata.Element(XName.Get("projectUrl", nuspecNamespace)) ?? string.Empty;
            nuspec.IconUrl = (string)metadata.Element(XName.Get("iconUrl", nuspecNamespace)) ?? string.Empty;
            nuspec.RequireLicenseAcceptance = bool.Parse((string)metadata.Element(XName.Get("requireLicenseAcceptance", nuspecNamespace)) ?? "False");
            nuspec.Description = (string)metadata.Element(XName.Get("description", nuspecNamespace)) ?? string.Empty;
            nuspec.Summary = (string)metadata.Element(XName.Get("summary", nuspecNamespace)) ?? string.Empty;
            nuspec.ReleaseNotes = (string)metadata.Element(XName.Get("releaseNotes", nuspecNamespace)) ?? string.Empty;
            nuspec.Copyright = (string)metadata.Element(XName.Get("copyright", nuspecNamespace));
            nuspec.Tags = (string)metadata.Element(XName.Get("tags", nuspecNamespace)) ?? string.Empty;

            var repositoryElement = metadata.Element(XName.Get("repository", nuspecNamespace));

            if (repositoryElement != null)
            {
                nuspec.RepositoryType = (string)repositoryElement.Attribute(XName.Get("type")) ?? string.Empty;
                nuspec.RepositoryUrl = (string)repositoryElement.Attribute(XName.Get("url")) ?? string.Empty;
                nuspec.RepositoryBranch = (string)repositoryElement.Attribute(XName.Get("branch")) ?? string.Empty;
                nuspec.RepositoryCommit = (string)repositoryElement.Attribute(XName.Get("commit")) ?? string.Empty;
            }

            nuspec.Dependencies = new List<NugetPackageIdentifier>();
            var dependenciesElement = metadata.Element(XName.Get("dependencies", nuspecNamespace));
            if (dependenciesElement != null)
            {
                foreach (var dependencyElement in dependenciesElement.Elements(XName.Get("dependency", nuspecNamespace)))
                {
                    NugetPackageIdentifier dependency = new NugetPackageIdentifier();
                    dependency.Id = (string)dependencyElement.Attribute("id") ?? string.Empty;
                    dependency.Version = (string)dependencyElement.Attribute("version") ?? string.Empty;
                    nuspec.Dependencies.Add(dependency);
                }
            }

            nuspec.Files = new List<NuspecContentFile>();
            var filesElement = package.Element(XName.Get("files", nuspecNamespace));
            if (filesElement != null)
            {
                //UnityEngine.Debug.Log("Loading files!");
                foreach (var fileElement in filesElement.Elements(XName.Get("file", nuspecNamespace)))
                {
                    NuspecContentFile file = new NuspecContentFile();
                    file.Source = (string)fileElement.Attribute("src") ?? string.Empty;
                    file.Target = (string)fileElement.Attribute("target") ?? string.Empty;
                    nuspec.Files.Add(file);
                }
            }

            return nuspec;
        }

        /// <summary>
        /// Saves a <see cref="NuspecFile"/> to the given filepath, automatically overwriting.
        /// </summary>
        /// <param name="filePath">The full filepath to the .nuspec file to save.</param>
        public void Save(string filePath)
        {
            // TODO: Set a namespace when saving

            XDocument file = new XDocument();
            XElement packageElement = new XElement("package");
            file.Add(packageElement);
            XElement metadata = new XElement("metadata");

            // required
            metadata.Add(new XElement("id", Id));
            metadata.Add(new XElement("version", Version));
            metadata.Add(new XElement("description", Description));
            metadata.Add(new XElement("authors", Authors));

            if (!string.IsNullOrEmpty(Title))
            {
                metadata.Add(new XElement("title", Title));
            }

            if (!string.IsNullOrEmpty(Owners))
            {
                metadata.Add(new XElement("owners", Owners));
            }

            if (!string.IsNullOrEmpty(LicenseUrl))
            {
                metadata.Add(new XElement("licenseUrl", LicenseUrl));
            }

            if (!string.IsNullOrEmpty(ProjectUrl))
            {
                metadata.Add(new XElement("projectUrl", ProjectUrl));
            }

            if (!string.IsNullOrEmpty(IconUrl))
            {
                metadata.Add(new XElement("iconUrl", IconUrl));
            }
            
            if (RequireLicenseAcceptance)
            {
                metadata.Add(new XElement("requireLicenseAcceptance", RequireLicenseAcceptance));
            }
                
            if (!string.IsNullOrEmpty(ReleaseNotes))
            {
                metadata.Add(new XElement("releaseNotes", ReleaseNotes));
            }
                    
            if (!string.IsNullOrEmpty(Copyright))
            {
                metadata.Add(new XElement("copyright", Copyright));
            }

            if (!string.IsNullOrEmpty(Tags))
            {
                metadata.Add(new XElement("tags", Tags));
            }

            if (Dependencies != null && Dependencies.Count > 0)
            {
                //UnityEngine.Debug.Log("Saving dependencies!");
                var dependenciesElement = new XElement("dependencies");
                foreach (var dependency in Dependencies)
                {
                    var dependencyElement = new XElement("dependency");
                    dependencyElement.Add(new XAttribute("id", dependency.Id));
                    dependencyElement.Add(new XAttribute("version", dependency.Version));
                    dependenciesElement.Add(dependencyElement);
                }
                metadata.Add(dependenciesElement);
            }

            file.Root.Add(metadata);

            if (Files != null && Files.Count > 0)
            {
                //UnityEngine.Debug.Log("Saving files!");
                var filesElement = new XElement("files");
                foreach (var contentFile in Files)
                {
                    var fileElement = new XElement("file");
                    fileElement.Add(new XAttribute("src", contentFile.Source));
                    fileElement.Add(new XAttribute("target", contentFile.Target));
                    filesElement.Add(fileElement);
                }
                packageElement.Add(filesElement);
            }

            // remove the read only flag on the file, if there is one.
            if (File.Exists(filePath))
            {
                FileAttributes attributes = File.GetAttributes(filePath);

                if ((attributes & FileAttributes.ReadOnly) == FileAttributes.ReadOnly)
                {
                    attributes &= ~FileAttributes.ReadOnly;
                    File.SetAttributes(filePath, attributes);
                }
            }

            file.Save(filePath);
        }
    }
>>>>>>> 6ac09e92
}<|MERGE_RESOLUTION|>--- conflicted
+++ resolved
@@ -7,7 +7,6 @@
 
 namespace NugetForUnity
 {
-<<<<<<< HEAD
 	/// <summary>
 	/// Represents a .nuspec file used to store metadata for a NuGet package.
 	/// </summary>
@@ -34,6 +33,11 @@
 		public string Description { get; set; }
 
 		/// <summary>
+		/// Gets or sets the description of the NuGet package.
+		/// </summary>
+		public string Summary { get; set; }
+
+		/// <summary>
 		/// Gets or sets the authors of the NuGet package.
 		/// </summary>
 		public string Authors { get; set; }
@@ -195,6 +199,7 @@
 			nuspec.IconUrl = (string)metadata.Element(XName.Get("iconUrl", nuspecNamespace)) ?? string.Empty;
 			nuspec.RequireLicenseAcceptance = bool.Parse((string)metadata.Element(XName.Get("requireLicenseAcceptance", nuspecNamespace)) ?? "False");
 			nuspec.Description = (string)metadata.Element(XName.Get("description", nuspecNamespace)) ?? string.Empty;
+			nuspec.Summary = (string)metadata.Element(XName.Get("summary", nuspecNamespace)) ?? string.Empty;
 			nuspec.ReleaseNotes = (string)metadata.Element(XName.Get("releaseNotes", nuspecNamespace)) ?? string.Empty;
 			nuspec.Copyright = (string)metadata.Element(XName.Get("copyright", nuspecNamespace));
 			nuspec.Tags = (string)metadata.Element(XName.Get("tags", nuspecNamespace)) ?? string.Empty;
@@ -355,362 +360,4 @@
 			}
 		}
 	}
-=======
-    using System.Collections.Generic;
-    using System.IO;
-    using System.Linq;
-    using System.Xml;
-    using System.Xml.Linq;
-    using Ionic.Zip;
-
-    /// <summary>
-    /// Represents a .nuspec file used to store metadata for a NuGet package.
-    /// </summary>
-    /// <remarks>
-    /// At a minumum, Id, Version, Description, and Authors is required.  Everything else is optional.
-    /// See more info here: https://docs.microsoft.com/en-us/nuget/schema/nuspec
-    /// </remarks>
-    public class NuspecFile
-    {
-        #region Required
-        /// <summary>
-        /// Gets or sets the ID of the NuGet package.
-        /// </summary>
-        public string Id { get; set; }
-
-        /// <summary>
-        /// Gets or sets the version number of the NuGet package.
-        /// </summary>
-        public string Version { get; set; }
-
-        /// <summary>
-        /// Gets or sets the description of the NuGet package.
-        /// </summary>
-        public string Description { get; set; }
-
-        /// <summary>
-        /// Gets or sets the description of the NuGet package.
-        /// </summary>
-        public string Summary { get; set; }
-
-        /// <summary>
-        /// Gets or sets the authors of the NuGet package.
-        /// </summary>
-        public string Authors { get; set; }
-        #endregion
-
-        /// <summary>
-        /// Gets or sets the title of the NuGet package.
-        /// </summary>
-        public string Title { get; set; }
-
-        /// <summary>
-        /// Gets or sets the owners of the NuGet package.
-        /// </summary>
-        public string Owners { get; set; }
-
-        /// <summary>
-        /// Gets or sets the URL for the location of the license of the NuGet package.
-        /// </summary>
-        public string LicenseUrl { get; set; }
-
-        /// <summary>
-        /// Gets or sets the URL for the location of the project webpage of the NuGet package.
-        /// </summary>
-        public string ProjectUrl { get; set; }
-
-        /// <summary>
-        /// Gets or sets the URL for the location of the icon of the NuGet package.
-        /// </summary>
-        public string IconUrl { get; set; }
-
-        /// <summary>
-        /// Gets or sets a value indicating whether the license of the NuGet package needs to be accepted in order to use it.
-        /// </summary>
-        public bool RequireLicenseAcceptance { get; set; }
-
-        /// <summary>
-        /// Gets or sets the NuGet packages that this NuGet package depends on.
-        /// </summary>
-        public List<NugetPackageIdentifier> Dependencies { get; set; }
-
-        /// <summary>
-        /// Gets or sets the release notes of the NuGet package.
-        /// </summary>
-        public string ReleaseNotes { get; set; }
-
-        /// <summary>
-        /// Gets or sets the copyright of the NuGet package.
-        /// </summary>
-        public string Copyright { get; set; }
-
-        /// <summary>
-        /// Gets or sets the tags of the NuGet package.
-        /// </summary>
-        public string Tags { get; set; }
-
-        /// <summary>
-        /// Gets or sets the url for the location of the package's source code.
-        /// </summary>
-        public string RepositoryUrl;
-
-        /// <summary>
-        /// Gets or sets the type of source control software that the package's source code resides in.
-        /// </summary>
-        public string RepositoryType;
-
-        /// <summary>
-        /// Gets or sets the source control branch the package is from.
-        /// </summary>
-        public string RepositoryBranch;
-
-        /// <summary>
-        /// Gets or sets the source control commit the package is from.
-        /// </summary>
-        public string RepositoryCommit;
-
-        /// <summary>
-        /// Gets or sets the list of content files listed in the .nuspec file.
-        /// </summary>
-        public List<NuspecContentFile> Files { get; set; }
-
-        /// <summary>
-        /// Loads the .nuspec file inside the .nupkg file at the given filepath.
-        /// </summary>
-        /// <param name="nupkgFilepath">The filepath to the .nupkg file to load.</param>
-        /// <returns>The .nuspec file loaded from inside the .nupkg file.</returns>
-        public static NuspecFile FromNupkgFile(string nupkgFilepath)
-        {
-            NuspecFile nuspec = new NuspecFile();
-
-            if (File.Exists(nupkgFilepath))
-            {
-                // get the .nuspec file from inside the .nupkg
-                using (ZipFile zip = ZipFile.Read(nupkgFilepath))
-                {
-                    //var entry = zip[string.Format("{0}.nuspec", packageId)];
-                    var entry = zip.First(x => x.FileName.EndsWith(".nuspec"));
-
-                    using (MemoryStream stream = new MemoryStream())
-                    {
-                        entry.Extract(stream);
-                        stream.Position = 0;
-
-                        nuspec = Load(stream);
-                    }
-                }
-            }
-            else
-            {
-                UnityEngine.Debug.LogErrorFormat("Package could not be read: {0}", nupkgFilepath);
-
-                //nuspec.Id = packageId;
-                //nuspec.Version = packageVersion;
-                nuspec.Description = string.Format("COULD NOT LOAD {0}", nupkgFilepath);
-            }
-
-            return nuspec;
-        }
-
-        /// <summary>
-        /// Loads a .nuspec file at the given filepath.
-        /// </summary>
-        /// <param name="filePath">The full filepath to the .nuspec file to load.</param>
-        /// <returns>The newly loaded <see cref="NuspecFile"/>.</returns>
-        public static NuspecFile Load(string filePath)
-        {
-            return Load(XDocument.Load(filePath));
-        }
-
-        /// <summary>
-        /// Loads a .nuspec file inside the given stream.
-        /// </summary>
-        /// <param name="stream">The stream containing the .nuspec file to load.</param>
-        /// <returns>The newly loaded <see cref="NuspecFile"/>.</returns>
-        public static NuspecFile Load(Stream stream)
-        {
-            XmlReader reader = new XmlTextReader(stream);
-            XDocument document = XDocument.Load(reader);
-            return Load(document);
-        }
-
-        /// <summary>
-        /// Loads a .nuspec file inside the given <see cref="XDocument"/>.
-        /// </summary>
-        /// <param name="nuspecDocument">The .nuspec file as an <see cref="XDocument"/>.</param>
-        /// <returns>The newly loaded <see cref="NuspecFile"/>.</returns>
-        public static NuspecFile Load(XDocument nuspecDocument)
-        {
-            NuspecFile nuspec = new NuspecFile();
-
-            string nuspecNamespace = nuspecDocument.Root.GetDefaultNamespace().ToString();
-
-            XElement package = nuspecDocument.Element(XName.Get("package", nuspecNamespace));
-            XElement metadata = package.Element(XName.Get("metadata", nuspecNamespace));
-
-            nuspec.Id = (string)metadata.Element(XName.Get("id", nuspecNamespace)) ?? string.Empty;
-            nuspec.Version = (string)metadata.Element(XName.Get("version", nuspecNamespace)) ?? string.Empty;
-            nuspec.Title = (string)metadata.Element(XName.Get("title", nuspecNamespace)) ?? string.Empty;
-            nuspec.Authors = (string)metadata.Element(XName.Get("authors", nuspecNamespace)) ?? string.Empty;
-            nuspec.Owners = (string)metadata.Element(XName.Get("owners", nuspecNamespace)) ?? string.Empty;
-            nuspec.LicenseUrl = (string)metadata.Element(XName.Get("licenseUrl", nuspecNamespace)) ?? string.Empty;
-            nuspec.ProjectUrl = (string)metadata.Element(XName.Get("projectUrl", nuspecNamespace)) ?? string.Empty;
-            nuspec.IconUrl = (string)metadata.Element(XName.Get("iconUrl", nuspecNamespace)) ?? string.Empty;
-            nuspec.RequireLicenseAcceptance = bool.Parse((string)metadata.Element(XName.Get("requireLicenseAcceptance", nuspecNamespace)) ?? "False");
-            nuspec.Description = (string)metadata.Element(XName.Get("description", nuspecNamespace)) ?? string.Empty;
-            nuspec.Summary = (string)metadata.Element(XName.Get("summary", nuspecNamespace)) ?? string.Empty;
-            nuspec.ReleaseNotes = (string)metadata.Element(XName.Get("releaseNotes", nuspecNamespace)) ?? string.Empty;
-            nuspec.Copyright = (string)metadata.Element(XName.Get("copyright", nuspecNamespace));
-            nuspec.Tags = (string)metadata.Element(XName.Get("tags", nuspecNamespace)) ?? string.Empty;
-
-            var repositoryElement = metadata.Element(XName.Get("repository", nuspecNamespace));
-
-            if (repositoryElement != null)
-            {
-                nuspec.RepositoryType = (string)repositoryElement.Attribute(XName.Get("type")) ?? string.Empty;
-                nuspec.RepositoryUrl = (string)repositoryElement.Attribute(XName.Get("url")) ?? string.Empty;
-                nuspec.RepositoryBranch = (string)repositoryElement.Attribute(XName.Get("branch")) ?? string.Empty;
-                nuspec.RepositoryCommit = (string)repositoryElement.Attribute(XName.Get("commit")) ?? string.Empty;
-            }
-
-            nuspec.Dependencies = new List<NugetPackageIdentifier>();
-            var dependenciesElement = metadata.Element(XName.Get("dependencies", nuspecNamespace));
-            if (dependenciesElement != null)
-            {
-                foreach (var dependencyElement in dependenciesElement.Elements(XName.Get("dependency", nuspecNamespace)))
-                {
-                    NugetPackageIdentifier dependency = new NugetPackageIdentifier();
-                    dependency.Id = (string)dependencyElement.Attribute("id") ?? string.Empty;
-                    dependency.Version = (string)dependencyElement.Attribute("version") ?? string.Empty;
-                    nuspec.Dependencies.Add(dependency);
-                }
-            }
-
-            nuspec.Files = new List<NuspecContentFile>();
-            var filesElement = package.Element(XName.Get("files", nuspecNamespace));
-            if (filesElement != null)
-            {
-                //UnityEngine.Debug.Log("Loading files!");
-                foreach (var fileElement in filesElement.Elements(XName.Get("file", nuspecNamespace)))
-                {
-                    NuspecContentFile file = new NuspecContentFile();
-                    file.Source = (string)fileElement.Attribute("src") ?? string.Empty;
-                    file.Target = (string)fileElement.Attribute("target") ?? string.Empty;
-                    nuspec.Files.Add(file);
-                }
-            }
-
-            return nuspec;
-        }
-
-        /// <summary>
-        /// Saves a <see cref="NuspecFile"/> to the given filepath, automatically overwriting.
-        /// </summary>
-        /// <param name="filePath">The full filepath to the .nuspec file to save.</param>
-        public void Save(string filePath)
-        {
-            // TODO: Set a namespace when saving
-
-            XDocument file = new XDocument();
-            XElement packageElement = new XElement("package");
-            file.Add(packageElement);
-            XElement metadata = new XElement("metadata");
-
-            // required
-            metadata.Add(new XElement("id", Id));
-            metadata.Add(new XElement("version", Version));
-            metadata.Add(new XElement("description", Description));
-            metadata.Add(new XElement("authors", Authors));
-
-            if (!string.IsNullOrEmpty(Title))
-            {
-                metadata.Add(new XElement("title", Title));
-            }
-
-            if (!string.IsNullOrEmpty(Owners))
-            {
-                metadata.Add(new XElement("owners", Owners));
-            }
-
-            if (!string.IsNullOrEmpty(LicenseUrl))
-            {
-                metadata.Add(new XElement("licenseUrl", LicenseUrl));
-            }
-
-            if (!string.IsNullOrEmpty(ProjectUrl))
-            {
-                metadata.Add(new XElement("projectUrl", ProjectUrl));
-            }
-
-            if (!string.IsNullOrEmpty(IconUrl))
-            {
-                metadata.Add(new XElement("iconUrl", IconUrl));
-            }
-            
-            if (RequireLicenseAcceptance)
-            {
-                metadata.Add(new XElement("requireLicenseAcceptance", RequireLicenseAcceptance));
-            }
-                
-            if (!string.IsNullOrEmpty(ReleaseNotes))
-            {
-                metadata.Add(new XElement("releaseNotes", ReleaseNotes));
-            }
-                    
-            if (!string.IsNullOrEmpty(Copyright))
-            {
-                metadata.Add(new XElement("copyright", Copyright));
-            }
-
-            if (!string.IsNullOrEmpty(Tags))
-            {
-                metadata.Add(new XElement("tags", Tags));
-            }
-
-            if (Dependencies != null && Dependencies.Count > 0)
-            {
-                //UnityEngine.Debug.Log("Saving dependencies!");
-                var dependenciesElement = new XElement("dependencies");
-                foreach (var dependency in Dependencies)
-                {
-                    var dependencyElement = new XElement("dependency");
-                    dependencyElement.Add(new XAttribute("id", dependency.Id));
-                    dependencyElement.Add(new XAttribute("version", dependency.Version));
-                    dependenciesElement.Add(dependencyElement);
-                }
-                metadata.Add(dependenciesElement);
-            }
-
-            file.Root.Add(metadata);
-
-            if (Files != null && Files.Count > 0)
-            {
-                //UnityEngine.Debug.Log("Saving files!");
-                var filesElement = new XElement("files");
-                foreach (var contentFile in Files)
-                {
-                    var fileElement = new XElement("file");
-                    fileElement.Add(new XAttribute("src", contentFile.Source));
-                    fileElement.Add(new XAttribute("target", contentFile.Target));
-                    filesElement.Add(fileElement);
-                }
-                packageElement.Add(filesElement);
-            }
-
-            // remove the read only flag on the file, if there is one.
-            if (File.Exists(filePath))
-            {
-                FileAttributes attributes = File.GetAttributes(filePath);
-
-                if ((attributes & FileAttributes.ReadOnly) == FileAttributes.ReadOnly)
-                {
-                    attributes &= ~FileAttributes.ReadOnly;
-                    File.SetAttributes(filePath, attributes);
-                }
-            }
-
-            file.Save(filePath);
-        }
-    }
->>>>>>> 6ac09e92
 }