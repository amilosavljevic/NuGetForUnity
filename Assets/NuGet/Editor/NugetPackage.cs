﻿using System;
using System.Collections.Generic;

namespace NugetForUnity
{
<<<<<<< HEAD
	/// <summary>
	/// Represents a package available from NuGet.
	/// </summary>
	[Serializable]
	public class NugetPackage : NugetPackageIdentifier, IEquatable<NugetPackage>, IEqualityComparer<NugetPackage>
	{
		/// <summary>
		/// Gets or sets the title (not ID) of the package.  This is the "friendly" name that only appears in GUIs and on webpages.
		/// </summary>
		public string Title;

		/// <summary>
		/// Gets or sets the description of the NuGet package.
		/// </summary>
		public string Description;

		/// <summary>
		/// Gets or sets the release notes of the NuGet package.
		/// </summary>
		public string ReleaseNotes;

		/// <summary>
		/// Gets or sets the URL for the location of the license of the NuGet package.
		/// </summary>
		public string LicenseUrl;

		/// <summary>
		/// Gets or sets the URL for the location of the actual (.nupkg) NuGet package.
		/// </summary>
		public string DownloadUrl;

		/// <summary>
		/// Gets or sets the <see cref="NugetPackageSource"/> that contains this package.
		/// </summary>
		public NugetPackageSource PackageSource;

		/// <summary>
		/// Gets or sets the icon for the package as a <see cref="UnityEngine.Texture2D"/>. 
		/// </summary>
		public UnityEngine.Texture2D Icon;

		/// <summary>
		/// Gets or sets the NuGet packages that this NuGet package depends on.
		/// </summary>
		public List<NugetPackageIdentifier> Dependencies = new List<NugetPackageIdentifier>();

		/// <summary>
		/// Gets or sets the url for the location of the package's source code.
		/// </summary>
		public string ProjectUrl;

		/// <summary>
		/// Gets or sets the url for the location of the package's source code.
		/// </summary>
		public string RepositoryUrl;

		/// <summary>
		/// Gets or sets the type of source control software that the package's source code resides in.
		/// </summary>
		public RepositoryType RepositoryType;

		/// <summary>
		/// Gets or sets the source control branch the package is from.
		/// </summary>
		public string RepositoryBranch;

		/// <summary>
		/// Gets or sets the source control commit the package is from.
		/// </summary>
		public string RepositoryCommit;

		/// <summary>
		/// Checks to see if this <see cref="NugetPackage"/> is equal to the given one.
		/// </summary>
		/// <param name="other">The other <see cref="NugetPackage"/> to check equality with.</param>
		/// <returns>True if the packages are equal, otherwise false.</returns>
		public bool Equals(NugetPackage other)
		{
			return other != null && other.Id == Id && other.Version == Version;
		}

		/// <summary>
		/// Creates a new <see cref="NugetPackage"/> from the given <see cref="NuspecFile"/>.
		/// </summary>
		/// <param name="nuspec">The <see cref="NuspecFile"/> to use to create the <see cref="NugetPackage"/>.</param>
		/// <returns>The newly created <see cref="NugetPackage"/>.</returns>
		public static NugetPackage FromNuspec(NuspecFile nuspec)
		{
			var package = new NugetPackage
			{
				Id = nuspec.Id,
				Version = nuspec.Version,
				Title = nuspec.Title,
				Description = nuspec.Description,
				ReleaseNotes = nuspec.ReleaseNotes,
				LicenseUrl = nuspec.LicenseUrl,
				ProjectUrl = nuspec.ProjectUrl
			};

			//package.DownloadUrl = not in a nuspec

			if (!string.IsNullOrEmpty(nuspec.IconUrl))
			{
				SystemProxy.DownloadAndSetIcon(package, nuspec.IconUrl);
			}

			package.RepositoryUrl = nuspec.RepositoryUrl;

			try
			{
				package.RepositoryType = (RepositoryType)Enum.Parse(typeof(RepositoryType), nuspec.RepositoryType, true);
			}
			catch (Exception) { }

			package.RepositoryBranch = nuspec.RepositoryBranch;
			package.RepositoryCommit = nuspec.RepositoryCommit;

			// if there is no title, just use the ID as the title
			if (string.IsNullOrEmpty(package.Title))
			{
				package.Title = package.Id;
			}

			package.Dependencies = nuspec.Dependencies;

			return package;
		}

		/// <summary>
		/// Loads a <see cref="NugetPackage"/> from the .nupkg file at the given filepath.
		/// </summary>
		/// <param name="nupkgFilepath">The filepath to the .nupkg file to load.</param>
		/// <returns>The <see cref="NugetPackage"/> loaded from the .nupkg file.</returns>
		public static NugetPackage FromNupkgFile(string nupkgFilepath)
		{
			var package = FromNuspec(NuspecFile.FromNupkgFile(nupkgFilepath));
			package.DownloadUrl = nupkgFilepath;
			return package;
		}

		/// <summary>
		/// Checks to see if the two given <see cref="NugetPackage"/>s are equal.
		/// </summary>
		/// <param name="x">The first <see cref="NugetPackage"/> to compare.</param>
		/// <param name="y">The second <see cref="NugetPackage"/> to compare.</param>
		/// <returns>True if the packages are equal, otherwise false.</returns>
		public bool Equals(NugetPackage x, NugetPackage y)
		{
			if (x == null || y == null) return x == null && y == null;
			return x.Id == y.Id && x.Version == y.Version;
		}

		/// <summary>
		/// Gets the hashcode for the given <see cref="NugetPackage"/>.
		/// </summary>
		/// <returns>The hashcode for the given <see cref="NugetPackage"/>.</returns>
		public int GetHashCode(NugetPackage obj)
		{
			return obj.Id.GetHashCode() ^ obj.Version.GetHashCode();
		}
	}
=======
    using System;
    using System.Collections.Generic;

    /// <summary>
    /// Represents a package available from NuGet.
    /// </summary>
    [Serializable]
    public class NugetPackage : NugetPackageIdentifier, IEquatable<NugetPackage>, IEqualityComparer<NugetPackage>
    {
        /// <summary>
        /// Gets or sets the title (not ID) of the package.  This is the "friendly" name that only appears in GUIs and on webpages.
        /// </summary>
        public string Title;

        /// <summary>
        /// Gets or sets the description of the NuGet package.
        /// </summary>
        public string Description;

        /// <summary>
        /// Gets or sets the summary of the NuGet package.
        /// </summary>
        public string Summary;

        /// <summary>
        /// Gets or sets the release notes of the NuGet package.
        /// </summary>
        public string ReleaseNotes;

        /// <summary>
        /// Gets or sets the URL for the location of the license of the NuGet package.
        /// </summary>
        public string LicenseUrl;

        /// <summary>
        /// Gets or sets the URL for the location of the actual (.nupkg) NuGet package.
        /// </summary>
        public string DownloadUrl;

        /// <summary>
        /// Gets or sets the DownloadCount.
        /// </summary>
        public int DownloadCount;

        /// <summary>
        /// Gets or sets the authors of the package.
        /// </summary>
        public string Authors;

        /// <summary>
        /// Gets or sets the <see cref="NugetPackageSource"/> that contains this package.
        /// </summary>
        public NugetPackageSource PackageSource;

        /// <summary>
        /// Gets or sets the icon for the package as a <see cref="UnityEngine.Texture2D"/>. 
        /// </summary>
        public UnityEngine.Texture2D Icon;

        /// <summary>
        /// Gets or sets the NuGet packages that this NuGet package depends on.
        /// </summary>
        public List<NugetPackageIdentifier> Dependencies = new List<NugetPackageIdentifier>();

        /// <summary>
        /// Gets or sets the url for the location of the package's source code.
        /// </summary>
        public string ProjectUrl;

        /// <summary>
        /// Gets or sets the url for the location of the package's source code.
        /// </summary>
        public string RepositoryUrl;

        /// <summary>
        /// Gets or sets the type of source control software that the package's source code resides in.
        /// </summary>
        public RepositoryType RepositoryType;

        /// <summary>
        /// Gets or sets the source control branch the package is from.
        /// </summary>
        public string RepositoryBranch;

        /// <summary>
        /// Gets or sets the source control commit the package is from.
        /// </summary>
        public string RepositoryCommit;

        /// <summary>
        /// Checks to see if this <see cref="NugetPackage"/> is equal to the given one.
        /// </summary>
        /// <param name="other">The other <see cref="NugetPackage"/> to check equality with.</param>
        /// <returns>True if the packages are equal, otherwise false.</returns>
        public bool Equals(NugetPackage other)
        {
            return other.Id == Id && other.Version == Version;
        }

        /// <summary>
        /// Creates a new <see cref="NugetPackage"/> from the given <see cref="NuspecFile"/>.
        /// </summary>
        /// <param name="nuspec">The <see cref="NuspecFile"/> to use to create the <see cref="NugetPackage"/>.</param>
        /// <returns>The newly created <see cref="NugetPackage"/>.</returns>
        public static NugetPackage FromNuspec(NuspecFile nuspec)
        {
            NugetPackage package = new NugetPackage();

            package.Id = nuspec.Id;
            package.Version = nuspec.Version;
            package.Title = nuspec.Title;
            package.Authors = nuspec.Authors;
            package.Description = nuspec.Description;
            package.Summary = nuspec.Summary;
            package.ReleaseNotes = nuspec.ReleaseNotes;
            package.LicenseUrl = nuspec.LicenseUrl;
            package.ProjectUrl = nuspec.ProjectUrl;

            if (!string.IsNullOrEmpty(nuspec.IconUrl))
            {
                package.Icon = NugetHelper.DownloadImage(nuspec.IconUrl);
            }

            package.RepositoryUrl = nuspec.RepositoryUrl;

            try
            {
                package.RepositoryType = (RepositoryType)Enum.Parse(typeof(RepositoryType), nuspec.RepositoryType, true);
            }
            catch (Exception) { }

            package.RepositoryBranch = nuspec.RepositoryBranch;
            package.RepositoryCommit = nuspec.RepositoryCommit;

            // if there is no title, just use the ID as the title
            if (string.IsNullOrEmpty(package.Title))
            {
                package.Title = package.Id;
            }

            package.Dependencies = nuspec.Dependencies;

            return package;
        }

        /// <summary>
        /// Loads a <see cref="NugetPackage"/> from the .nupkg file at the given filepath.
        /// </summary>
        /// <param name="nupkgFilepath">The filepath to the .nupkg file to load.</param>
        /// <returns>The <see cref="NugetPackage"/> loaded from the .nupkg file.</returns>
        public static NugetPackage FromNupkgFile(string nupkgFilepath)
        {
            NugetPackage package = FromNuspec(NuspecFile.FromNupkgFile(nupkgFilepath));
            package.DownloadUrl = nupkgFilepath;
            return package;
        }

        /// <summary>
        /// Checks to see if the two given <see cref="NugetPackage"/>s are equal.
        /// </summary>
        /// <param name="x">The first <see cref="NugetPackage"/> to compare.</param>
        /// <param name="y">The second <see cref="NugetPackage"/> to compare.</param>
        /// <returns>True if the packages are equal, otherwise false.</returns>
        public bool Equals(NugetPackage x, NugetPackage y)
        {
            return x.Id == y.Id && x.Version == y.Version;
        }

        /// <summary>
        /// Gets the hashcode for the given <see cref="NugetPackage"/>.
        /// </summary>
        /// <returns>The hashcode for the given <see cref="NugetPackage"/>.</returns>
        public int GetHashCode(NugetPackage obj)
        {
            return obj.Id.GetHashCode() ^ obj.Version.GetHashCode();
        }
    }
>>>>>>> 6ac09e92
}<|MERGE_RESOLUTION|>--- conflicted
+++ resolved
@@ -3,7 +3,6 @@
 
 namespace NugetForUnity
 {
-<<<<<<< HEAD
 	/// <summary>
 	/// Represents a package available from NuGet.
 	/// </summary>
@@ -21,6 +20,11 @@
 		public string Description;
 
 		/// <summary>
+		/// Gets or sets the summary of the NuGet package.
+		/// </summary>
+		public string Summary;
+
+		/// <summary>
 		/// Gets or sets the release notes of the NuGet package.
 		/// </summary>
 		public string ReleaseNotes;
@@ -34,6 +38,16 @@
 		/// Gets or sets the URL for the location of the actual (.nupkg) NuGet package.
 		/// </summary>
 		public string DownloadUrl;
+
+		/// <summary>
+		/// Gets or sets the DownloadCount.
+		/// </summary>
+		public int DownloadCount;
+
+		/// <summary>
+		/// Gets or sets the authors of the package.
+		/// </summary>
+		public string Authors;
 
 		/// <summary>
 		/// Gets or sets the <see cref="NugetPackageSource"/> that contains this package.
@@ -100,10 +114,11 @@
 				Description = nuspec.Description,
 				ReleaseNotes = nuspec.ReleaseNotes,
 				LicenseUrl = nuspec.LicenseUrl,
-				ProjectUrl = nuspec.ProjectUrl
+				ProjectUrl = nuspec.ProjectUrl,
+				Authors = nuspec.Authors,
+				Summary = nuspec.Summary
 			};
 
-			//package.DownloadUrl = not in a nuspec
 
 			if (!string.IsNullOrEmpty(nuspec.IconUrl))
 			{
@@ -165,183 +180,4 @@
 			return obj.Id.GetHashCode() ^ obj.Version.GetHashCode();
 		}
 	}
-=======
-    using System;
-    using System.Collections.Generic;
-
-    /// <summary>
-    /// Represents a package available from NuGet.
-    /// </summary>
-    [Serializable]
-    public class NugetPackage : NugetPackageIdentifier, IEquatable<NugetPackage>, IEqualityComparer<NugetPackage>
-    {
-        /// <summary>
-        /// Gets or sets the title (not ID) of the package.  This is the "friendly" name that only appears in GUIs and on webpages.
-        /// </summary>
-        public string Title;
-
-        /// <summary>
-        /// Gets or sets the description of the NuGet package.
-        /// </summary>
-        public string Description;
-
-        /// <summary>
-        /// Gets or sets the summary of the NuGet package.
-        /// </summary>
-        public string Summary;
-
-        /// <summary>
-        /// Gets or sets the release notes of the NuGet package.
-        /// </summary>
-        public string ReleaseNotes;
-
-        /// <summary>
-        /// Gets or sets the URL for the location of the license of the NuGet package.
-        /// </summary>
-        public string LicenseUrl;
-
-        /// <summary>
-        /// Gets or sets the URL for the location of the actual (.nupkg) NuGet package.
-        /// </summary>
-        public string DownloadUrl;
-
-        /// <summary>
-        /// Gets or sets the DownloadCount.
-        /// </summary>
-        public int DownloadCount;
-
-        /// <summary>
-        /// Gets or sets the authors of the package.
-        /// </summary>
-        public string Authors;
-
-        /// <summary>
-        /// Gets or sets the <see cref="NugetPackageSource"/> that contains this package.
-        /// </summary>
-        public NugetPackageSource PackageSource;
-
-        /// <summary>
-        /// Gets or sets the icon for the package as a <see cref="UnityEngine.Texture2D"/>. 
-        /// </summary>
-        public UnityEngine.Texture2D Icon;
-
-        /// <summary>
-        /// Gets or sets the NuGet packages that this NuGet package depends on.
-        /// </summary>
-        public List<NugetPackageIdentifier> Dependencies = new List<NugetPackageIdentifier>();
-
-        /// <summary>
-        /// Gets or sets the url for the location of the package's source code.
-        /// </summary>
-        public string ProjectUrl;
-
-        /// <summary>
-        /// Gets or sets the url for the location of the package's source code.
-        /// </summary>
-        public string RepositoryUrl;
-
-        /// <summary>
-        /// Gets or sets the type of source control software that the package's source code resides in.
-        /// </summary>
-        public RepositoryType RepositoryType;
-
-        /// <summary>
-        /// Gets or sets the source control branch the package is from.
-        /// </summary>
-        public string RepositoryBranch;
-
-        /// <summary>
-        /// Gets or sets the source control commit the package is from.
-        /// </summary>
-        public string RepositoryCommit;
-
-        /// <summary>
-        /// Checks to see if this <see cref="NugetPackage"/> is equal to the given one.
-        /// </summary>
-        /// <param name="other">The other <see cref="NugetPackage"/> to check equality with.</param>
-        /// <returns>True if the packages are equal, otherwise false.</returns>
-        public bool Equals(NugetPackage other)
-        {
-            return other.Id == Id && other.Version == Version;
-        }
-
-        /// <summary>
-        /// Creates a new <see cref="NugetPackage"/> from the given <see cref="NuspecFile"/>.
-        /// </summary>
-        /// <param name="nuspec">The <see cref="NuspecFile"/> to use to create the <see cref="NugetPackage"/>.</param>
-        /// <returns>The newly created <see cref="NugetPackage"/>.</returns>
-        public static NugetPackage FromNuspec(NuspecFile nuspec)
-        {
-            NugetPackage package = new NugetPackage();
-
-            package.Id = nuspec.Id;
-            package.Version = nuspec.Version;
-            package.Title = nuspec.Title;
-            package.Authors = nuspec.Authors;
-            package.Description = nuspec.Description;
-            package.Summary = nuspec.Summary;
-            package.ReleaseNotes = nuspec.ReleaseNotes;
-            package.LicenseUrl = nuspec.LicenseUrl;
-            package.ProjectUrl = nuspec.ProjectUrl;
-
-            if (!string.IsNullOrEmpty(nuspec.IconUrl))
-            {
-                package.Icon = NugetHelper.DownloadImage(nuspec.IconUrl);
-            }
-
-            package.RepositoryUrl = nuspec.RepositoryUrl;
-
-            try
-            {
-                package.RepositoryType = (RepositoryType)Enum.Parse(typeof(RepositoryType), nuspec.RepositoryType, true);
-            }
-            catch (Exception) { }
-
-            package.RepositoryBranch = nuspec.RepositoryBranch;
-            package.RepositoryCommit = nuspec.RepositoryCommit;
-
-            // if there is no title, just use the ID as the title
-            if (string.IsNullOrEmpty(package.Title))
-            {
-                package.Title = package.Id;
-            }
-
-            package.Dependencies = nuspec.Dependencies;
-
-            return package;
-        }
-
-        /// <summary>
-        /// Loads a <see cref="NugetPackage"/> from the .nupkg file at the given filepath.
-        /// </summary>
-        /// <param name="nupkgFilepath">The filepath to the .nupkg file to load.</param>
-        /// <returns>The <see cref="NugetPackage"/> loaded from the .nupkg file.</returns>
-        public static NugetPackage FromNupkgFile(string nupkgFilepath)
-        {
-            NugetPackage package = FromNuspec(NuspecFile.FromNupkgFile(nupkgFilepath));
-            package.DownloadUrl = nupkgFilepath;
-            return package;
-        }
-
-        /// <summary>
-        /// Checks to see if the two given <see cref="NugetPackage"/>s are equal.
-        /// </summary>
-        /// <param name="x">The first <see cref="NugetPackage"/> to compare.</param>
-        /// <param name="y">The second <see cref="NugetPackage"/> to compare.</param>
-        /// <returns>True if the packages are equal, otherwise false.</returns>
-        public bool Equals(NugetPackage x, NugetPackage y)
-        {
-            return x.Id == y.Id && x.Version == y.Version;
-        }
-
-        /// <summary>
-        /// Gets the hashcode for the given <see cref="NugetPackage"/>.
-        /// </summary>
-        /// <returns>The hashcode for the given <see cref="NugetPackage"/>.</returns>
-        public int GetHashCode(NugetPackage obj)
-        {
-            return obj.Id.GetHashCode() ^ obj.Version.GetHashCode();
-        }
-    }
->>>>>>> 6ac09e92
 }