﻿using System.Collections.Generic;
using UnityEditor;
using UnityEngine;

namespace NugetForUnity
{
<<<<<<< HEAD
	/// <summary>
	/// Handles the displaying, editing, and saving of the preferences for NuGet For Unity.
	/// </summary>
	public static class NugetPreferences
	{
		/// <summary>
		/// The current version of NuGet for Unity.
		/// </summary>
		public const string NuGetForUnityVersion = "2.0.5";

		/// <summary>
		/// The current position of the scroll bar in the GUI.
		/// </summary>
		private static Vector2 scrollPosition;

		[SettingsProvider]
		public static SettingsProvider CreateNugetSettingsProvider()
		{
			var provider = new SettingsProvider("Preferences/Nuget", SettingsScope.User)
			{
				label = "NuGet for Unity",
				keywords = new HashSet<string>(new [] {"nuget", "package", "nupkg"}),
				guiHandler = (searchContext) => PreferencesGUI()
			};

			return provider;
		}

		/// <summary>
		/// Draws the preferences GUI inside the Unity preferences window in the Editor.
		/// </summary>
		public static void PreferencesGUI()
		{
			EditorGUILayout.LabelField($"Version: {NuGetForUnityVersion}");
			
			var conf = NugetHelper.NugetConfigFile;
			
			EditorGUI.BeginChangeCheck();

			conf.InstallFromCache = EditorGUILayout.Toggle("Install From the Cache", conf.InstallFromCache);

			conf.ReadOnlyPackageFiles = EditorGUILayout.Toggle("Read-Only Package Files", conf.ReadOnlyPackageFiles);

			conf.Verbose = EditorGUILayout.Toggle("Use Verbose Logging", conf.Verbose);
			
			conf.SavedRepositoryPath = EditorGUILayout.TextField("Packages Directory", conf.SavedRepositoryPath);

			conf.AllowUninstallAll = EditorGUILayout.Toggle("Allow Uninstall All", conf.AllowUninstallAll);

			EditorGUILayout.LabelField("Package Sources:");

			scrollPosition = EditorGUILayout.BeginScrollView(scrollPosition);

			NugetPackageSource sourceToMoveUp = null;
			NugetPackageSource sourceToMoveDown = null;
			NugetPackageSource sourceToRemove = null;

			foreach (var source in conf.PackageSources)
			{
				EditorGUILayout.BeginVertical();
				{
					EditorGUILayout.BeginHorizontal();
					{
						EditorGUILayout.BeginVertical(GUILayout.Width(20));
						{
							GUILayout.Space(10);
							source.IsEnabled = EditorGUILayout.Toggle(source.IsEnabled, GUILayout.Width(20));
						}
						EditorGUILayout.EndVertical();

						EditorGUILayout.BeginVertical();
						{
							source.Name = EditorGUILayout.TextField(source.Name);

							EditorGUI.BeginChangeCheck();
							source.SavedPath = EditorGUILayout.TextField(source.SavedPath);
							if (EditorGUI.EndChangeCheck()) source.SavedPath = source.SavedPath.Trim();
						}
						EditorGUILayout.EndVertical();
					}
					EditorGUILayout.EndHorizontal();

					EditorGUILayout.BeginHorizontal();
					{
						GUILayout.Space(29);
						EditorGUIUtility.labelWidth = 75;
						EditorGUILayout.BeginVertical();
						source.HasPassword = EditorGUILayout.Toggle("Credentials", source.HasPassword);
						if (source.HasPassword)
						{
							source.UserName = EditorGUILayout.TextField("User Name", source.UserName);
							source.SavedPassword = EditorGUILayout.PasswordField("Password", source.SavedPassword);
						}
						else
						{
							source.UserName = null;
						}
						EditorGUIUtility.labelWidth = 0;
						EditorGUILayout.EndVertical();
					}
					EditorGUILayout.EndHorizontal();

					EditorGUILayout.BeginHorizontal();
					{
						if (GUILayout.Button("Move Up"))
						{
							sourceToMoveUp = source;
						}

						if (GUILayout.Button("Move Down"))
						{
							sourceToMoveDown = source;
						}

						if (GUILayout.Button("Remove"))
						{
							sourceToRemove = source;
						}
					}
					EditorGUILayout.EndHorizontal();
				}
				EditorGUILayout.EndVertical();
			}

			if (sourceToMoveUp != null)
			{
				var index = conf.PackageSources.IndexOf(sourceToMoveUp);
				if (index > 0)
				{
					conf.PackageSources[index] = conf.PackageSources[index - 1];
					conf.PackageSources[index - 1] = sourceToMoveUp;
					GUI.changed = true;
				}
			}

			if (sourceToMoveDown != null)
			{
				var index = conf.PackageSources.IndexOf(sourceToMoveDown);
				if (index < conf.PackageSources.Count - 1)
				{
					conf.PackageSources[index] = conf.PackageSources[index + 1];
					conf.PackageSources[index + 1] = sourceToMoveDown;
					GUI.changed = true;
				}
			}

			if (sourceToRemove != null)
			{
				conf.PackageSources.Remove(sourceToRemove);
				GUI.changed = true;
			}

			if (GUILayout.Button("Add New Source"))
			{
				conf.PackageSources.Add(new NugetPackageSource("New Source", "source_path"));
				GUI.changed = true;
			}

			EditorGUILayout.EndScrollView();

			if (GUILayout.Button("Reset To Default"))
			{
				NugetConfigFile.CreateDefaultFile(NugetHelper.NugetConfigFilePath);
				NugetHelper.ForceReloadNugetConfig();
				GUI.changed = true;
			}

			if (EditorGUI.EndChangeCheck())
			{
				conf.Save(NugetHelper.NugetConfigFilePath);
			}
		}
	}
=======
    using UnityEditor;
    using UnityEngine;

    /// <summary>
    /// Handles the displaying, editing, and saving of the preferences for NuGet For Unity.
    /// </summary>
    public static class NugetPreferences
    {
        /// <summary>
        /// The current version of NuGet for Unity.
        /// </summary>
        public const string NuGetForUnityVersion = "3.0.2";

        /// <summary>
        /// The current position of the scroll bar in the GUI.
        /// </summary>
        private static Vector2 scrollPosition;

        /// <summary>
        /// Draws the preferences GUI inside the Unity preferences window in the Editor.
        /// </summary>
        [PreferenceItem("NuGet For Unity")]
        public static void PreferencesGUI()
        {
            bool preferencesChangedThisFrame = false;

            EditorGUILayout.LabelField(string.Format("Version: {0}", NuGetForUnityVersion));

            if (NugetHelper.NugetConfigFile == null)
            {
                NugetHelper.LoadNugetConfigFile();
            }

            bool installFromCache = EditorGUILayout.Toggle("Install From the Cache", NugetHelper.NugetConfigFile.InstallFromCache);
            if (installFromCache != NugetHelper.NugetConfigFile.InstallFromCache)
            {
                preferencesChangedThisFrame = true;
                NugetHelper.NugetConfigFile.InstallFromCache = installFromCache;
            }

            bool readOnlyPackageFiles = EditorGUILayout.Toggle("Read-Only Package Files", NugetHelper.NugetConfigFile.ReadOnlyPackageFiles);
            if (readOnlyPackageFiles != NugetHelper.NugetConfigFile.ReadOnlyPackageFiles)
            {
                preferencesChangedThisFrame = true;
                NugetHelper.NugetConfigFile.ReadOnlyPackageFiles = readOnlyPackageFiles;
            }

            bool verbose = EditorGUILayout.Toggle("Use Verbose Logging", NugetHelper.NugetConfigFile.Verbose);
            if (verbose != NugetHelper.NugetConfigFile.Verbose)
            {
                preferencesChangedThisFrame = true;
                NugetHelper.NugetConfigFile.Verbose = verbose;
            }

            EditorGUILayout.LabelField("Package Sources:");

            scrollPosition = EditorGUILayout.BeginScrollView(scrollPosition);

            NugetPackageSource sourceToMoveUp = null;
            NugetPackageSource sourceToMoveDown = null;
            NugetPackageSource sourceToRemove = null;

            foreach (var source in NugetHelper.NugetConfigFile.PackageSources)
            {
                EditorGUILayout.BeginVertical();
                {
                    EditorGUILayout.BeginHorizontal();
                    {
                        EditorGUILayout.BeginVertical(GUILayout.Width(20));
                        {
                            GUILayout.Space(10);
                            bool isEnabled = EditorGUILayout.Toggle(source.IsEnabled, GUILayout.Width(20));
                            if (isEnabled != source.IsEnabled)
                            {
                                preferencesChangedThisFrame = true;
                                source.IsEnabled = isEnabled;
                            }
                        }
                        EditorGUILayout.EndVertical();

                        EditorGUILayout.BeginVertical();
                        {
                            string name = EditorGUILayout.TextField(source.Name);
                            if (name != source.Name)
                            {
                                preferencesChangedThisFrame = true;
                                source.Name = name;
                            }

                            string savedPath = EditorGUILayout.TextField(source.SavedPath).Trim();
                            if (savedPath != source.SavedPath)
                            {
                                preferencesChangedThisFrame = true;
                                source.SavedPath = savedPath;
                            }
                        }
                        EditorGUILayout.EndVertical();
                    }
                    EditorGUILayout.EndHorizontal();

                    EditorGUILayout.BeginHorizontal();
                    {
                        GUILayout.Space(29);
                        EditorGUIUtility.labelWidth = 75;
                        EditorGUILayout.BeginVertical();

                        bool hasPassword = EditorGUILayout.Toggle("Credentials", source.HasPassword);
                        if (hasPassword != source.HasPassword)
                        {
                            preferencesChangedThisFrame = true;
                            source.HasPassword = hasPassword;
                        }

                        if (source.HasPassword)
                        {
                            string userName = EditorGUILayout.TextField("User Name", source.UserName);
                            if (userName != source.UserName)
                            {
                                preferencesChangedThisFrame = true;
                                source.UserName = userName;
                            }

                            string savedPassword = EditorGUILayout.PasswordField("Password", source.SavedPassword);
                            if (savedPassword != source.SavedPassword)
                            {
                                preferencesChangedThisFrame = true;
                                source.SavedPassword = savedPassword;
                            }
                        }
                        else
                        {
                            source.UserName = null;
                        }
                        EditorGUIUtility.labelWidth = 0;
                        EditorGUILayout.EndVertical();
                    }
                    EditorGUILayout.EndHorizontal();

                    EditorGUILayout.BeginHorizontal();
                    {
                        if (GUILayout.Button(string.Format("Move Up")))
                        {
                            sourceToMoveUp = source;
                        }

                        if (GUILayout.Button(string.Format("Move Down")))
                        {
                            sourceToMoveDown = source;
                        }

                        if (GUILayout.Button(string.Format("Remove")))
                        {
                            sourceToRemove = source;
                        }
                    }
                    EditorGUILayout.EndHorizontal();
                }
                EditorGUILayout.EndVertical();
            }

            if (sourceToMoveUp != null)
            {
                int index = NugetHelper.NugetConfigFile.PackageSources.IndexOf(sourceToMoveUp);
                if (index > 0)
                {
                    NugetHelper.NugetConfigFile.PackageSources[index] = NugetHelper.NugetConfigFile.PackageSources[index - 1];
                    NugetHelper.NugetConfigFile.PackageSources[index - 1] = sourceToMoveUp;
                }
                preferencesChangedThisFrame = true;
            }

            if (sourceToMoveDown != null)
            {
                int index = NugetHelper.NugetConfigFile.PackageSources.IndexOf(sourceToMoveDown);
                if (index < NugetHelper.NugetConfigFile.PackageSources.Count - 1)
                {
                    NugetHelper.NugetConfigFile.PackageSources[index] = NugetHelper.NugetConfigFile.PackageSources[index + 1];
                    NugetHelper.NugetConfigFile.PackageSources[index + 1] = sourceToMoveDown;
                }
                preferencesChangedThisFrame = true;
            }

            if (sourceToRemove != null)
            {
                NugetHelper.NugetConfigFile.PackageSources.Remove(sourceToRemove);
                preferencesChangedThisFrame = true;
            }

            if (GUILayout.Button(string.Format("Add New Source")))
            {
                NugetHelper.NugetConfigFile.PackageSources.Add(new NugetPackageSource("New Source", "source_path"));
                preferencesChangedThisFrame = true;
            }

            EditorGUILayout.EndScrollView();

            if (GUILayout.Button(string.Format("Reset To Default")))
            {
                NugetConfigFile.CreateDefaultFile(NugetHelper.NugetConfigFilePath);
                NugetHelper.LoadNugetConfigFile();
                preferencesChangedThisFrame = true;
            }

            if (preferencesChangedThisFrame)
            {
                NugetHelper.NugetConfigFile.Save(NugetHelper.NugetConfigFilePath);
            }
        }
    }
>>>>>>> 00570445
}<|MERGE_RESOLUTION|>--- conflicted
+++ resolved
@@ -4,7 +4,6 @@
 
 namespace NugetForUnity
 {
-<<<<<<< HEAD
 	/// <summary>
 	/// Handles the displaying, editing, and saving of the preferences for NuGet For Unity.
 	/// </summary>
@@ -13,7 +12,7 @@
 		/// <summary>
 		/// The current version of NuGet for Unity.
 		/// </summary>
-		public const string NuGetForUnityVersion = "2.0.5";
+		public const string NuGetForUnityVersion = "3.0.2";
 
 		/// <summary>
 		/// The current position of the scroll bar in the GUI.
@@ -178,215 +177,4 @@
 			}
 		}
 	}
-=======
-    using UnityEditor;
-    using UnityEngine;
-
-    /// <summary>
-    /// Handles the displaying, editing, and saving of the preferences for NuGet For Unity.
-    /// </summary>
-    public static class NugetPreferences
-    {
-        /// <summary>
-        /// The current version of NuGet for Unity.
-        /// </summary>
-        public const string NuGetForUnityVersion = "3.0.2";
-
-        /// <summary>
-        /// The current position of the scroll bar in the GUI.
-        /// </summary>
-        private static Vector2 scrollPosition;
-
-        /// <summary>
-        /// Draws the preferences GUI inside the Unity preferences window in the Editor.
-        /// </summary>
-        [PreferenceItem("NuGet For Unity")]
-        public static void PreferencesGUI()
-        {
-            bool preferencesChangedThisFrame = false;
-
-            EditorGUILayout.LabelField(string.Format("Version: {0}", NuGetForUnityVersion));
-
-            if (NugetHelper.NugetConfigFile == null)
-            {
-                NugetHelper.LoadNugetConfigFile();
-            }
-
-            bool installFromCache = EditorGUILayout.Toggle("Install From the Cache", NugetHelper.NugetConfigFile.InstallFromCache);
-            if (installFromCache != NugetHelper.NugetConfigFile.InstallFromCache)
-            {
-                preferencesChangedThisFrame = true;
-                NugetHelper.NugetConfigFile.InstallFromCache = installFromCache;
-            }
-
-            bool readOnlyPackageFiles = EditorGUILayout.Toggle("Read-Only Package Files", NugetHelper.NugetConfigFile.ReadOnlyPackageFiles);
-            if (readOnlyPackageFiles != NugetHelper.NugetConfigFile.ReadOnlyPackageFiles)
-            {
-                preferencesChangedThisFrame = true;
-                NugetHelper.NugetConfigFile.ReadOnlyPackageFiles = readOnlyPackageFiles;
-            }
-
-            bool verbose = EditorGUILayout.Toggle("Use Verbose Logging", NugetHelper.NugetConfigFile.Verbose);
-            if (verbose != NugetHelper.NugetConfigFile.Verbose)
-            {
-                preferencesChangedThisFrame = true;
-                NugetHelper.NugetConfigFile.Verbose = verbose;
-            }
-
-            EditorGUILayout.LabelField("Package Sources:");
-
-            scrollPosition = EditorGUILayout.BeginScrollView(scrollPosition);
-
-            NugetPackageSource sourceToMoveUp = null;
-            NugetPackageSource sourceToMoveDown = null;
-            NugetPackageSource sourceToRemove = null;
-
-            foreach (var source in NugetHelper.NugetConfigFile.PackageSources)
-            {
-                EditorGUILayout.BeginVertical();
-                {
-                    EditorGUILayout.BeginHorizontal();
-                    {
-                        EditorGUILayout.BeginVertical(GUILayout.Width(20));
-                        {
-                            GUILayout.Space(10);
-                            bool isEnabled = EditorGUILayout.Toggle(source.IsEnabled, GUILayout.Width(20));
-                            if (isEnabled != source.IsEnabled)
-                            {
-                                preferencesChangedThisFrame = true;
-                                source.IsEnabled = isEnabled;
-                            }
-                        }
-                        EditorGUILayout.EndVertical();
-
-                        EditorGUILayout.BeginVertical();
-                        {
-                            string name = EditorGUILayout.TextField(source.Name);
-                            if (name != source.Name)
-                            {
-                                preferencesChangedThisFrame = true;
-                                source.Name = name;
-                            }
-
-                            string savedPath = EditorGUILayout.TextField(source.SavedPath).Trim();
-                            if (savedPath != source.SavedPath)
-                            {
-                                preferencesChangedThisFrame = true;
-                                source.SavedPath = savedPath;
-                            }
-                        }
-                        EditorGUILayout.EndVertical();
-                    }
-                    EditorGUILayout.EndHorizontal();
-
-                    EditorGUILayout.BeginHorizontal();
-                    {
-                        GUILayout.Space(29);
-                        EditorGUIUtility.labelWidth = 75;
-                        EditorGUILayout.BeginVertical();
-
-                        bool hasPassword = EditorGUILayout.Toggle("Credentials", source.HasPassword);
-                        if (hasPassword != source.HasPassword)
-                        {
-                            preferencesChangedThisFrame = true;
-                            source.HasPassword = hasPassword;
-                        }
-
-                        if (source.HasPassword)
-                        {
-                            string userName = EditorGUILayout.TextField("User Name", source.UserName);
-                            if (userName != source.UserName)
-                            {
-                                preferencesChangedThisFrame = true;
-                                source.UserName = userName;
-                            }
-
-                            string savedPassword = EditorGUILayout.PasswordField("Password", source.SavedPassword);
-                            if (savedPassword != source.SavedPassword)
-                            {
-                                preferencesChangedThisFrame = true;
-                                source.SavedPassword = savedPassword;
-                            }
-                        }
-                        else
-                        {
-                            source.UserName = null;
-                        }
-                        EditorGUIUtility.labelWidth = 0;
-                        EditorGUILayout.EndVertical();
-                    }
-                    EditorGUILayout.EndHorizontal();
-
-                    EditorGUILayout.BeginHorizontal();
-                    {
-                        if (GUILayout.Button(string.Format("Move Up")))
-                        {
-                            sourceToMoveUp = source;
-                        }
-
-                        if (GUILayout.Button(string.Format("Move Down")))
-                        {
-                            sourceToMoveDown = source;
-                        }
-
-                        if (GUILayout.Button(string.Format("Remove")))
-                        {
-                            sourceToRemove = source;
-                        }
-                    }
-                    EditorGUILayout.EndHorizontal();
-                }
-                EditorGUILayout.EndVertical();
-            }
-
-            if (sourceToMoveUp != null)
-            {
-                int index = NugetHelper.NugetConfigFile.PackageSources.IndexOf(sourceToMoveUp);
-                if (index > 0)
-                {
-                    NugetHelper.NugetConfigFile.PackageSources[index] = NugetHelper.NugetConfigFile.PackageSources[index - 1];
-                    NugetHelper.NugetConfigFile.PackageSources[index - 1] = sourceToMoveUp;
-                }
-                preferencesChangedThisFrame = true;
-            }
-
-            if (sourceToMoveDown != null)
-            {
-                int index = NugetHelper.NugetConfigFile.PackageSources.IndexOf(sourceToMoveDown);
-                if (index < NugetHelper.NugetConfigFile.PackageSources.Count - 1)
-                {
-                    NugetHelper.NugetConfigFile.PackageSources[index] = NugetHelper.NugetConfigFile.PackageSources[index + 1];
-                    NugetHelper.NugetConfigFile.PackageSources[index + 1] = sourceToMoveDown;
-                }
-                preferencesChangedThisFrame = true;
-            }
-
-            if (sourceToRemove != null)
-            {
-                NugetHelper.NugetConfigFile.PackageSources.Remove(sourceToRemove);
-                preferencesChangedThisFrame = true;
-            }
-
-            if (GUILayout.Button(string.Format("Add New Source")))
-            {
-                NugetHelper.NugetConfigFile.PackageSources.Add(new NugetPackageSource("New Source", "source_path"));
-                preferencesChangedThisFrame = true;
-            }
-
-            EditorGUILayout.EndScrollView();
-
-            if (GUILayout.Button(string.Format("Reset To Default")))
-            {
-                NugetConfigFile.CreateDefaultFile(NugetHelper.NugetConfigFilePath);
-                NugetHelper.LoadNugetConfigFile();
-                preferencesChangedThisFrame = true;
-            }
-
-            if (preferencesChangedThisFrame)
-            {
-                NugetHelper.NugetConfigFile.Save(NugetHelper.NugetConfigFilePath);
-            }
-        }
-    }
->>>>>>> 00570445
 }