<<<<<<< HEAD
﻿using System;
using System.Collections.Generic;
using System.IO;
using System.Linq;
using System.Text;
using System.Xml.Linq;

namespace NugetForUnity
{
	/// <summary>
	/// Represents a NuGet.config file that stores the NuGet settings.
	/// See here: https://docs.nuget.org/consume/nuget-config-file
	/// </summary>
	public class NugetConfigFile
	{
		/// <summary>
		/// Gets the list of package sources that are defined in the NuGet.config file.
		/// </summary>
		public List<NugetPackageSource> PackageSources { get; private set; }

		/// <summary>
		/// Gets the currectly active package source that is defined in the NuGet.config file.
		/// Note: If the key/Name is set to "All" and the value/Path is set to "(Aggregate source)", all package sources are used.
		/// </summary>
		public NugetPackageSource ActivePackageSource { get; private set; }

		/// <summary>
		/// Gets the local path where packages are to be installed.  It can be a full path or a relative path.
		/// </summary>
		public string RepositoryPath { get; private set; }

		/// <summary>
		/// Gets the default package source to push NuGet packages to.
		/// </summary>
		public string DefaultPushSource { get; private set; }

		/// <summary>
		/// True to output verbose log messages to the console.  False to output the normal level of messages.
		/// </summary>
		public bool Verbose { get; set; }

		/// <summary>
		/// Gets or sets a value indicating whether a package is installed from the cache (if present), or if it always downloads the package from the server.
		/// </summary>
		public bool InstallFromCache { get; set; }

		/// <summary>
		/// Gets or sets a value indicating whether installed package files are set to read-only.
		/// </summary>
		public bool ReadOnlyPackageFiles { get; set; }

		/// <summary>
		/// The incomplete path that is saved.  The path is expanded and made public via the property above.
		/// </summary>
		public string SavedRepositoryPath { get; set; }

		/// <summary>
		/// Gets or sets whether to delete init methods that were injected when package was installed
		/// </summary>
		public bool AllowUninstallAll { get; set; }

		private void RefreshRepositoryPath()
		{
			RepositoryPath = Environment.ExpandEnvironmentVariables(SavedRepositoryPath);

			if (Path.IsPathRooted(RepositoryPath)) return;

			var repositoryPath = Path.Combine(SystemProxy.CurrentDir, RepositoryPath);
			repositoryPath = Path.GetFullPath(repositoryPath);

			RepositoryPath = repositoryPath;
		}

		/// <summary>
		/// Saves this NuGet.config file to disk.
		/// </summary>
		/// <param name="filepath">The filepath to where this NuGet.config will be saved.</param>
		public void Save(string filepath)
		{
			RefreshRepositoryPath();
			var configFile = new XDocument();

			var packageSources = new XElement("packageSources");
			var disabledPackageSources = new XElement("disabledPackageSources");
			var packageSourceCredentials = new XElement("packageSourceCredentials");

			XElement addElement;

			// save all enabled and disabled package sources 
			foreach (var source in PackageSources)
			{
				addElement = new XElement("add");
				addElement.Add(new XAttribute("key", source.Name));
				addElement.Add(new XAttribute("value", source.SavedPath));
				packageSources.Add(addElement);

				if (!source.IsEnabled)
				{
					addElement = new XElement("add");
					addElement.Add(new XAttribute("key", source.Name));
					addElement.Add(new XAttribute("value", "true"));
					disabledPackageSources.Add(addElement);
				}

				if (source.HasPassword)
				{
					var sourceElement = new XElement(source.Name);
					packageSourceCredentials.Add(sourceElement);

					addElement = new XElement("add");
					addElement.Add(new XAttribute("key", "userName"));
					addElement.Add(new XAttribute("value", source.UserName ?? string.Empty));
					sourceElement.Add(addElement);

					addElement = new XElement("add");
					addElement.Add(new XAttribute("key", "clearTextPassword"));
					addElement.Add(new XAttribute("value", source.SavedPassword));
					sourceElement.Add(addElement);
				}
			}

			// save the active package source (may be an aggregate)
			var activePackageSource = new XElement("activePackageSource");
			addElement = new XElement("add");
			addElement.Add(new XAttribute("key", "All"));
			addElement.Add(new XAttribute("value", "(Aggregate source)"));
			activePackageSource.Add(addElement);

			var config = new XElement("config");

			// save the un-expanded respository path
			addElement = new XElement("add");
			addElement.Add(new XAttribute("key", "repositoryPath"));
			addElement.Add(new XAttribute("value", SavedRepositoryPath));
			config.Add(addElement);

			// save the default push source
			if (DefaultPushSource != null)
			{
				addElement = new XElement("add");
				addElement.Add(new XAttribute("key", "DefaultPushSource"));
				addElement.Add(new XAttribute("value", DefaultPushSource));
				config.Add(addElement);
			}

			// save the DeleteInitCode setting
			addElement = new XElement("add");
			addElement.Add(new XAttribute("key", "AllowUninstallAll"));
			addElement.Add(new XAttribute("value", AllowUninstallAll));
			config.Add(addElement);

			if (Verbose)
			{
				addElement = new XElement("add");
				addElement.Add(new XAttribute("key", "verbose"));
				addElement.Add(new XAttribute("value", Verbose.ToString().ToLower()));
				config.Add(addElement);
			}

			if (!InstallFromCache)
			{
				addElement = new XElement("add");
				addElement.Add(new XAttribute("key", "InstallFromCache"));
				addElement.Add(new XAttribute("value", InstallFromCache.ToString().ToLower()));
				config.Add(addElement);
			}

			if (!ReadOnlyPackageFiles)
			{
				addElement = new XElement("add");
				addElement.Add(new XAttribute("key", "ReadOnlyPackageFiles"));
				addElement.Add(new XAttribute("value", ReadOnlyPackageFiles.ToString().ToLower()));
				config.Add(addElement);
			}

			var configuration = new XElement("configuration");
			configuration.Add(packageSources);
			configuration.Add(disabledPackageSources);
			configuration.Add(packageSourceCredentials);
			configuration.Add(activePackageSource);
			configuration.Add(config);

			configFile.Add(configuration);

			// remove the read only flag on the file, if there is one.
			if (File.Exists(filepath))
			{
				var attributes = File.GetAttributes(filepath);

				if ((attributes & FileAttributes.ReadOnly) == FileAttributes.ReadOnly)
				{
					attributes &= ~FileAttributes.ReadOnly;
					File.SetAttributes(filepath, attributes);
				}
			}

			configFile.Save(filepath);
		}

		/// <summary>
		/// Loads a NuGet.config file at the given filepath.
		/// </summary>
		/// <param name="filePath">The full filepath to the NuGet.config file to load.</param>
		/// <returns>The newly loaded <see cref="NugetConfigFile"/>.</returns>
		public static NugetConfigFile Load(string filePath)
		{
			var configFile = new NugetConfigFile
			{
				PackageSources = new List<NugetPackageSource>(),
				InstallFromCache = true,
				ReadOnlyPackageFiles = true
			};

			var file = XDocument.Load(filePath);

			// read the full list of package sources (some may be disabled below)
			var packageSources = file.Root.Element("packageSources");
			if (packageSources != null)
			{
				var adds = packageSources.Elements("add");
				foreach (var add in adds)
				{
					configFile.PackageSources.Add(new NugetPackageSource(add.Attribute("key").Value, add.Attribute("value").Value));
				}
			}

			// read the active package source (may be an aggregate of all enabled sources!)
			var activePackageSource = file.Root.Element("activePackageSource");
			if (activePackageSource != null)
			{
				var add = activePackageSource.Element("add");
				configFile.ActivePackageSource = new NugetPackageSource(add.Attribute("key").Value, add.Attribute("value").Value);
			}

			// disable all listed disabled package sources
			var disabledPackageSources = file.Root.Element("disabledPackageSources");
			if (disabledPackageSources != null)
			{
				var adds = disabledPackageSources.Elements("add");
				foreach (var add in adds)
				{
					var name = add.Attribute("key").Value;
					var disabled = add.Attribute("value").Value;
					if (string.Equals(disabled, "true", StringComparison.OrdinalIgnoreCase))
					{
						var source = configFile.PackageSources.FirstOrDefault(p => p.Name == name);
						if (source != null)
						{
							source.IsEnabled = false;
						}
					}
				}
			}

			// set all listed passwords for package source credentials
			var packageSourceCredentials = file.Root.Element("packageSourceCredentials");
			if (packageSourceCredentials != null)
			{
				foreach (var sourceElement in packageSourceCredentials.Elements())
				{
					var name = sourceElement.Name.LocalName;
					var source = configFile.PackageSources.FirstOrDefault(p => p.Name == name);
					if (source != null)
					{
						var adds = sourceElement.Elements("add");
						foreach (var add in adds)
						{
							if (string.Equals(add.Attribute("key").Value, "userName", StringComparison.OrdinalIgnoreCase))
							{
								var userName = add.Attribute("value").Value;
								source.UserName = userName;
							}

							if (string.Equals(add.Attribute("key").Value, "clearTextPassword", StringComparison.OrdinalIgnoreCase))
							{
								var password = add.Attribute("value").Value;
								source.SavedPassword = password;
							}
						}
					}
				}
			}

			// read the configuration data
			var config = file.Root.Element("config");
			if (config != null)
			{
				var adds = config.Elements("add");
				foreach (var add in adds)
				{
					var key = add.Attribute("key").Value;
					var value = add.Attribute("value").Value;

					if (string.Equals(key, "repositoryPath", StringComparison.OrdinalIgnoreCase))
					{
						configFile.SavedRepositoryPath = value;
						configFile.RefreshRepositoryPath();
					}
					else if (string.Equals(key, "DefaultPushSource", StringComparison.OrdinalIgnoreCase))
					{
						configFile.DefaultPushSource = value;
					}
					else if (string.Equals(key, "verbose", StringComparison.OrdinalIgnoreCase))
					{
						configFile.Verbose = bool.Parse(value);
					}
					else if (string.Equals(key, "InstallFromCache", StringComparison.OrdinalIgnoreCase))
					{
						configFile.InstallFromCache = bool.Parse(value);
					}
					else if (string.Equals(key, "ReadOnlyPackageFiles", StringComparison.OrdinalIgnoreCase))
					{
						configFile.ReadOnlyPackageFiles = bool.Parse(value);
					}
					else if (string.Equals(key, "AllowUninstallAll", StringComparison.OrdinalIgnoreCase))
					{
						configFile.AllowUninstallAll = bool.Parse(value);
					}
				}
			}

			return configFile;
		}

		/// <summary>
		/// Creates a NuGet.config file with the default settings at the given full filepath.
		/// </summary>
		/// <param name="filePath">The full filepath where to create the NuGet.config file.</param>
		/// <returns>The loaded <see cref="NugetConfigFile"/> loaded off of the newly created default file.</returns>
		public static NugetConfigFile CreateDefaultFile(string filePath)
		{
			const string contents =
=======
using System.Xml;

namespace NugetForUnity
{
    using System;
    using System.Collections.Generic;
    using System.IO;
    using System.Linq;
    using System.Text;
    using System.Xml.Linq;
    using UnityEditor;

    /// <summary>
    /// Represents a NuGet.config file that stores the NuGet settings.
    /// See here: https://docs.nuget.org/consume/nuget-config-file
    /// </summary>
    public class NugetConfigFile
    {
        /// <summary>
        /// Gets the list of package sources that are defined in the NuGet.config file.
        /// </summary>
        public List<NugetPackageSource> PackageSources { get; private set; }

        /// <summary>
        /// Gets the currectly active package source that is defined in the NuGet.config file.
        /// Note: If the key/Name is set to "All" and the value/Path is set to "(Aggregate source)", all package sources are used.
        /// </summary>
        public NugetPackageSource ActivePackageSource { get; private set; }

        /// <summary>
        /// Gets the local path where packages are to be installed.  It can be a full path or a relative path.
        /// </summary>
        public string RepositoryPath { get; private set; }

        /// <summary>
        /// Gets the default package source to push NuGet packages to.
        /// </summary>
        public string DefaultPushSource { get; private set; }

        /// <summary>
        /// True to output verbose log messages to the console.  False to output the normal level of messages.
        /// </summary>
        public bool Verbose { get; set; }

        /// <summary>
        /// Gets or sets a value indicating whether a package is installed from the cache (if present), or if it always downloads the package from the server.
        /// </summary>
        public bool InstallFromCache { get; set; }

        /// <summary>
        /// Gets or sets a value indicating whether installed package files are set to read-only.
        /// </summary>
        public bool ReadOnlyPackageFiles { get; set; }

        /// <summary>
        /// The incomplete path that is saved.  The path is expanded and made public via the property above.
        /// </summary>
        private string savedRepositoryPath;

        /// <summary>
        /// Saves this NuGet.config file to disk.
        /// </summary>
        /// <param name="filepath">The filepath to where this NuGet.config will be saved.</param>
        public void Save(string filepath)
        {
            XDocument configFile = new XDocument();

            XElement packageSources = new XElement("packageSources");
            XElement disabledPackageSources = new XElement("disabledPackageSources");
            XElement packageSourceCredentials = new XElement("packageSourceCredentials");

            XElement addElement;

            // save all enabled and disabled package sources 
            foreach (var source in PackageSources)
            {
                addElement = new XElement("add");
                addElement.Add(new XAttribute("key", source.Name));
                addElement.Add(new XAttribute("value", source.SavedPath));
                packageSources.Add(addElement);

                if (!source.IsEnabled)
                {
                    addElement = new XElement("add");
                    addElement.Add(new XAttribute("key", source.Name));
                    addElement.Add(new XAttribute("value", "true"));
                    disabledPackageSources.Add(addElement);
                }

                if (source.HasPassword)
                {
                    XElement sourceElement = new XElement(XmlConvert.EncodeName(source.Name) ?? string.Empty);
                    packageSourceCredentials.Add(sourceElement);

                    addElement = new XElement("add");
                    addElement.Add(new XAttribute("key", "userName"));
                    addElement.Add(new XAttribute("value", source.UserName ?? string.Empty));
                    sourceElement.Add(addElement);

                    addElement = new XElement("add");
                    addElement.Add(new XAttribute("key", "clearTextPassword"));
                    addElement.Add(new XAttribute("value", source.SavedPassword));
                    sourceElement.Add(addElement);
                }
            }

            // save the active package source (may be an aggregate)
            XElement activePackageSource = new XElement("activePackageSource");
            addElement = new XElement("add");
            addElement.Add(new XAttribute("key", "All"));
            addElement.Add(new XAttribute("value", "(Aggregate source)"));
            activePackageSource.Add(addElement);

            XElement config = new XElement("config");

            // save the un-expanded respository path
            addElement = new XElement("add");
            addElement.Add(new XAttribute("key", "repositoryPath"));
            addElement.Add(new XAttribute("value", savedRepositoryPath));
            config.Add(addElement);

            // save the default push source
            if (DefaultPushSource != null)
            {
                addElement = new XElement("add");
                addElement.Add(new XAttribute("key", "DefaultPushSource"));
                addElement.Add(new XAttribute("value", DefaultPushSource));
                config.Add(addElement);
            }

            if (Verbose)
            {
                addElement = new XElement("add");
                addElement.Add(new XAttribute("key", "verbose"));
                addElement.Add(new XAttribute("value", Verbose.ToString().ToLower()));
                config.Add(addElement);
            }

            if (!InstallFromCache)
            {
                addElement = new XElement("add");
                addElement.Add(new XAttribute("key", "InstallFromCache"));
                addElement.Add(new XAttribute("value", InstallFromCache.ToString().ToLower()));
                config.Add(addElement);
            }

            if (!ReadOnlyPackageFiles)
            {
                addElement = new XElement("add");
                addElement.Add(new XAttribute("key", "ReadOnlyPackageFiles"));
                addElement.Add(new XAttribute("value", ReadOnlyPackageFiles.ToString().ToLower()));
                config.Add(addElement);
            }

            XElement configuration = new XElement("configuration");
            configuration.Add(packageSources);
            configuration.Add(disabledPackageSources);
            configuration.Add(packageSourceCredentials);
            configuration.Add(activePackageSource);
            configuration.Add(config);

            configFile.Add(configuration);

            bool fileExists = File.Exists(filepath);
            // remove the read only flag on the file, if there is one.
            if (fileExists)
            {
                FileAttributes attributes = File.GetAttributes(filepath);

                if ((attributes & FileAttributes.ReadOnly) == FileAttributes.ReadOnly)
                {
                    attributes &= ~FileAttributes.ReadOnly;
                    File.SetAttributes(filepath, attributes);
                }
            }

            configFile.Save(filepath);

            NugetHelper.DisableWSAPExportSetting(filepath, fileExists);
        }

        /// <summary>
        /// Loads a NuGet.config file at the given filepath.
        /// </summary>
        /// <param name="filePath">The full filepath to the NuGet.config file to load.</param>
        /// <returns>The newly loaded <see cref="NugetConfigFile"/>.</returns>
        public static NugetConfigFile Load(string filePath)
        {
            NugetConfigFile configFile = new NugetConfigFile();
            configFile.PackageSources = new List<NugetPackageSource>();
            configFile.InstallFromCache = true;
            configFile.ReadOnlyPackageFiles = false;

            XDocument file = XDocument.Load(filePath);

            // Force disable
            NugetHelper.DisableWSAPExportSetting(filePath, false);

            // read the full list of package sources (some may be disabled below)
            XElement packageSources = file.Root.Element("packageSources");
            if (packageSources != null)
            {
                var adds = packageSources.Elements("add");
                foreach (var add in adds)
                {
                    configFile.PackageSources.Add(new NugetPackageSource(add.Attribute("key").Value, add.Attribute("value").Value));
                }
            }

            // read the active package source (may be an aggregate of all enabled sources!)
            XElement activePackageSource = file.Root.Element("activePackageSource");
            if (activePackageSource != null)
            {
                var add = activePackageSource.Element("add");
                configFile.ActivePackageSource = new NugetPackageSource(add.Attribute("key").Value, add.Attribute("value").Value);
            }

            // disable all listed disabled package sources
            XElement disabledPackageSources = file.Root.Element("disabledPackageSources");
            if (disabledPackageSources != null)
            {
                var adds = disabledPackageSources.Elements("add");
                foreach (var add in adds)
                {
                    string name = add.Attribute("key").Value;
                    string disabled = add.Attribute("value").Value;
                    if (String.Equals(disabled, "true", StringComparison.OrdinalIgnoreCase))
                    {
                        var source = configFile.PackageSources.FirstOrDefault(p => p.Name == name);
                        if (source != null)
                        {
                            source.IsEnabled = false;
                        }
                    }
                }
            }

            // set all listed passwords for package source credentials
            XElement packageSourceCredentials = file.Root.Element("packageSourceCredentials");
            if (packageSourceCredentials != null)
            {
                foreach (var sourceElement in packageSourceCredentials.Elements())
                {
                    string name = XmlConvert.DecodeName(sourceElement.Name.LocalName);
                    var source = configFile.PackageSources.FirstOrDefault(p => p.Name == name);
                    if (source != null)
                    {
                        var adds = sourceElement.Elements("add");
                        foreach (var add in adds)
                        {
                            if (string.Equals(add.Attribute("key").Value, "userName", StringComparison.OrdinalIgnoreCase))
                            {
                                string userName = add.Attribute("value").Value;
                                source.UserName = userName;
                            }

                            if (string.Equals(add.Attribute("key").Value, "clearTextPassword", StringComparison.OrdinalIgnoreCase))
                            {
                                string password = add.Attribute("value").Value;
                                source.SavedPassword = password;
                            }
                        }
                    }
                }
            }

            // read the configuration data
            XElement config = file.Root.Element("config");
            if (config != null)
            {
                var adds = config.Elements("add");
                foreach (var add in adds)
                {
                    string key = add.Attribute("key").Value;
                    string value = add.Attribute("value").Value;

                    if (String.Equals(key, "repositoryPath", StringComparison.OrdinalIgnoreCase))
                    {
                        configFile.savedRepositoryPath = value;
                        configFile.RepositoryPath = Environment.ExpandEnvironmentVariables(value);

                        if (!Path.IsPathRooted(configFile.RepositoryPath))
                        {
                            string repositoryPath = Path.Combine(UnityEngine.Application.dataPath, configFile.RepositoryPath);
                            repositoryPath = Path.GetFullPath(repositoryPath);

                            configFile.RepositoryPath = repositoryPath;
                        }
                    }
                    else if (String.Equals(key, "DefaultPushSource", StringComparison.OrdinalIgnoreCase))
                    {
                        configFile.DefaultPushSource = value;
                    }
                    else if (String.Equals(key, "verbose", StringComparison.OrdinalIgnoreCase))
                    {
                        configFile.Verbose = bool.Parse(value);
                    }
                    else if (String.Equals(key, "InstallFromCache", StringComparison.OrdinalIgnoreCase))
                    {
                        configFile.InstallFromCache = bool.Parse(value);
                    }
                    else if (String.Equals(key, "ReadOnlyPackageFiles", StringComparison.OrdinalIgnoreCase))
                    {
                        configFile.ReadOnlyPackageFiles = bool.Parse(value);
                    }
                }
            }

            return configFile;
        }

        /// <summary>
        /// Creates a NuGet.config file with the default settings at the given full filepath.
        /// </summary>
        /// <param name="filePath">The full filepath where to create the NuGet.config file.</param>
        /// <returns>The loaded <see cref="NugetConfigFile"/> loaded off of the newly created default file.</returns>
        public static NugetConfigFile CreateDefaultFile(string filePath)
        {
            const string contents =
>>>>>>> e0f3dda8
@"<?xml version=""1.0"" encoding=""utf-8""?>
<configuration>
	<packageSources>
       <clear/>
	   <add key=""NuGet"" value=""http://www.nuget.org/api/v2/"" />
	</packageSources>
	<disabledPackageSources />
	<activePackageSource>
	   <add key=""All"" value=""(Aggregate source)"" />
	</activePackageSource>
	<config>
	   <add key=""repositoryPath"" value=""./Plugins/Packages"" />
	   <add key=""DefaultPushSource"" value=""http://www.nuget.org/api/v2/"" />
	</config>
</configuration>";

			File.WriteAllText(filePath, contents, new UTF8Encoding());

			return Load(filePath);
		}
	}
}<|MERGE_RESOLUTION|>--- conflicted
+++ resolved
@@ -1,9 +1,9 @@
-<<<<<<< HEAD
-﻿using System;
+using System;
 using System.Collections.Generic;
 using System.IO;
 using System.Linq;
 using System.Text;
+using System.Xml;
 using System.Xml.Linq;
 
 namespace NugetForUnity
@@ -26,7 +26,7 @@
 		public NugetPackageSource ActivePackageSource { get; private set; }
 
 		/// <summary>
-		/// Gets the local path where packages are to be installed.  It can be a full path or a relative path.
+		/// Gets the local path where packages are to be installed. It can be a full path or a relative path.
 		/// </summary>
 		public string RepositoryPath { get; private set; }
 
@@ -36,7 +36,7 @@
 		public string DefaultPushSource { get; private set; }
 
 		/// <summary>
-		/// True to output verbose log messages to the console.  False to output the normal level of messages.
+		/// True to output verbose log messages to the console. False to output the normal level of messages.
 		/// </summary>
 		public bool Verbose { get; set; }
 
@@ -51,7 +51,7 @@
 		public bool ReadOnlyPackageFiles { get; set; }
 
 		/// <summary>
-		/// The incomplete path that is saved.  The path is expanded and made public via the property above.
+		/// The incomplete path that is saved. The path is expanded and made public via the property above.
 		/// </summary>
 		public string SavedRepositoryPath { get; set; }
 
@@ -105,7 +105,7 @@
 
 				if (source.HasPassword)
 				{
-					var sourceElement = new XElement(source.Name);
+					var sourceElement = new XElement(XmlConvert.EncodeName(source.Name) ?? string.Empty);
 					packageSourceCredentials.Add(sourceElement);
 
 					addElement = new XElement("add");
@@ -259,7 +259,7 @@
 			{
 				foreach (var sourceElement in packageSourceCredentials.Elements())
 				{
-					var name = sourceElement.Name.LocalName;
+					var name = XmlConvert.DecodeName(sourceElement.Name.LocalName);
 					var source = configFile.PackageSources.FirstOrDefault(p => p.Name == name);
 					if (source != null)
 					{
@@ -331,327 +331,6 @@
 		public static NugetConfigFile CreateDefaultFile(string filePath)
 		{
 			const string contents =
-=======
-using System.Xml;
-
-namespace NugetForUnity
-{
-    using System;
-    using System.Collections.Generic;
-    using System.IO;
-    using System.Linq;
-    using System.Text;
-    using System.Xml.Linq;
-    using UnityEditor;
-
-    /// <summary>
-    /// Represents a NuGet.config file that stores the NuGet settings.
-    /// See here: https://docs.nuget.org/consume/nuget-config-file
-    /// </summary>
-    public class NugetConfigFile
-    {
-        /// <summary>
-        /// Gets the list of package sources that are defined in the NuGet.config file.
-        /// </summary>
-        public List<NugetPackageSource> PackageSources { get; private set; }
-
-        /// <summary>
-        /// Gets the currectly active package source that is defined in the NuGet.config file.
-        /// Note: If the key/Name is set to "All" and the value/Path is set to "(Aggregate source)", all package sources are used.
-        /// </summary>
-        public NugetPackageSource ActivePackageSource { get; private set; }
-
-        /// <summary>
-        /// Gets the local path where packages are to be installed.  It can be a full path or a relative path.
-        /// </summary>
-        public string RepositoryPath { get; private set; }
-
-        /// <summary>
-        /// Gets the default package source to push NuGet packages to.
-        /// </summary>
-        public string DefaultPushSource { get; private set; }
-
-        /// <summary>
-        /// True to output verbose log messages to the console.  False to output the normal level of messages.
-        /// </summary>
-        public bool Verbose { get; set; }
-
-        /// <summary>
-        /// Gets or sets a value indicating whether a package is installed from the cache (if present), or if it always downloads the package from the server.
-        /// </summary>
-        public bool InstallFromCache { get; set; }
-
-        /// <summary>
-        /// Gets or sets a value indicating whether installed package files are set to read-only.
-        /// </summary>
-        public bool ReadOnlyPackageFiles { get; set; }
-
-        /// <summary>
-        /// The incomplete path that is saved.  The path is expanded and made public via the property above.
-        /// </summary>
-        private string savedRepositoryPath;
-
-        /// <summary>
-        /// Saves this NuGet.config file to disk.
-        /// </summary>
-        /// <param name="filepath">The filepath to where this NuGet.config will be saved.</param>
-        public void Save(string filepath)
-        {
-            XDocument configFile = new XDocument();
-
-            XElement packageSources = new XElement("packageSources");
-            XElement disabledPackageSources = new XElement("disabledPackageSources");
-            XElement packageSourceCredentials = new XElement("packageSourceCredentials");
-
-            XElement addElement;
-
-            // save all enabled and disabled package sources 
-            foreach (var source in PackageSources)
-            {
-                addElement = new XElement("add");
-                addElement.Add(new XAttribute("key", source.Name));
-                addElement.Add(new XAttribute("value", source.SavedPath));
-                packageSources.Add(addElement);
-
-                if (!source.IsEnabled)
-                {
-                    addElement = new XElement("add");
-                    addElement.Add(new XAttribute("key", source.Name));
-                    addElement.Add(new XAttribute("value", "true"));
-                    disabledPackageSources.Add(addElement);
-                }
-
-                if (source.HasPassword)
-                {
-                    XElement sourceElement = new XElement(XmlConvert.EncodeName(source.Name) ?? string.Empty);
-                    packageSourceCredentials.Add(sourceElement);
-
-                    addElement = new XElement("add");
-                    addElement.Add(new XAttribute("key", "userName"));
-                    addElement.Add(new XAttribute("value", source.UserName ?? string.Empty));
-                    sourceElement.Add(addElement);
-
-                    addElement = new XElement("add");
-                    addElement.Add(new XAttribute("key", "clearTextPassword"));
-                    addElement.Add(new XAttribute("value", source.SavedPassword));
-                    sourceElement.Add(addElement);
-                }
-            }
-
-            // save the active package source (may be an aggregate)
-            XElement activePackageSource = new XElement("activePackageSource");
-            addElement = new XElement("add");
-            addElement.Add(new XAttribute("key", "All"));
-            addElement.Add(new XAttribute("value", "(Aggregate source)"));
-            activePackageSource.Add(addElement);
-
-            XElement config = new XElement("config");
-
-            // save the un-expanded respository path
-            addElement = new XElement("add");
-            addElement.Add(new XAttribute("key", "repositoryPath"));
-            addElement.Add(new XAttribute("value", savedRepositoryPath));
-            config.Add(addElement);
-
-            // save the default push source
-            if (DefaultPushSource != null)
-            {
-                addElement = new XElement("add");
-                addElement.Add(new XAttribute("key", "DefaultPushSource"));
-                addElement.Add(new XAttribute("value", DefaultPushSource));
-                config.Add(addElement);
-            }
-
-            if (Verbose)
-            {
-                addElement = new XElement("add");
-                addElement.Add(new XAttribute("key", "verbose"));
-                addElement.Add(new XAttribute("value", Verbose.ToString().ToLower()));
-                config.Add(addElement);
-            }
-
-            if (!InstallFromCache)
-            {
-                addElement = new XElement("add");
-                addElement.Add(new XAttribute("key", "InstallFromCache"));
-                addElement.Add(new XAttribute("value", InstallFromCache.ToString().ToLower()));
-                config.Add(addElement);
-            }
-
-            if (!ReadOnlyPackageFiles)
-            {
-                addElement = new XElement("add");
-                addElement.Add(new XAttribute("key", "ReadOnlyPackageFiles"));
-                addElement.Add(new XAttribute("value", ReadOnlyPackageFiles.ToString().ToLower()));
-                config.Add(addElement);
-            }
-
-            XElement configuration = new XElement("configuration");
-            configuration.Add(packageSources);
-            configuration.Add(disabledPackageSources);
-            configuration.Add(packageSourceCredentials);
-            configuration.Add(activePackageSource);
-            configuration.Add(config);
-
-            configFile.Add(configuration);
-
-            bool fileExists = File.Exists(filepath);
-            // remove the read only flag on the file, if there is one.
-            if (fileExists)
-            {
-                FileAttributes attributes = File.GetAttributes(filepath);
-
-                if ((attributes & FileAttributes.ReadOnly) == FileAttributes.ReadOnly)
-                {
-                    attributes &= ~FileAttributes.ReadOnly;
-                    File.SetAttributes(filepath, attributes);
-                }
-            }
-
-            configFile.Save(filepath);
-
-            NugetHelper.DisableWSAPExportSetting(filepath, fileExists);
-        }
-
-        /// <summary>
-        /// Loads a NuGet.config file at the given filepath.
-        /// </summary>
-        /// <param name="filePath">The full filepath to the NuGet.config file to load.</param>
-        /// <returns>The newly loaded <see cref="NugetConfigFile"/>.</returns>
-        public static NugetConfigFile Load(string filePath)
-        {
-            NugetConfigFile configFile = new NugetConfigFile();
-            configFile.PackageSources = new List<NugetPackageSource>();
-            configFile.InstallFromCache = true;
-            configFile.ReadOnlyPackageFiles = false;
-
-            XDocument file = XDocument.Load(filePath);
-
-            // Force disable
-            NugetHelper.DisableWSAPExportSetting(filePath, false);
-
-            // read the full list of package sources (some may be disabled below)
-            XElement packageSources = file.Root.Element("packageSources");
-            if (packageSources != null)
-            {
-                var adds = packageSources.Elements("add");
-                foreach (var add in adds)
-                {
-                    configFile.PackageSources.Add(new NugetPackageSource(add.Attribute("key").Value, add.Attribute("value").Value));
-                }
-            }
-
-            // read the active package source (may be an aggregate of all enabled sources!)
-            XElement activePackageSource = file.Root.Element("activePackageSource");
-            if (activePackageSource != null)
-            {
-                var add = activePackageSource.Element("add");
-                configFile.ActivePackageSource = new NugetPackageSource(add.Attribute("key").Value, add.Attribute("value").Value);
-            }
-
-            // disable all listed disabled package sources
-            XElement disabledPackageSources = file.Root.Element("disabledPackageSources");
-            if (disabledPackageSources != null)
-            {
-                var adds = disabledPackageSources.Elements("add");
-                foreach (var add in adds)
-                {
-                    string name = add.Attribute("key").Value;
-                    string disabled = add.Attribute("value").Value;
-                    if (String.Equals(disabled, "true", StringComparison.OrdinalIgnoreCase))
-                    {
-                        var source = configFile.PackageSources.FirstOrDefault(p => p.Name == name);
-                        if (source != null)
-                        {
-                            source.IsEnabled = false;
-                        }
-                    }
-                }
-            }
-
-            // set all listed passwords for package source credentials
-            XElement packageSourceCredentials = file.Root.Element("packageSourceCredentials");
-            if (packageSourceCredentials != null)
-            {
-                foreach (var sourceElement in packageSourceCredentials.Elements())
-                {
-                    string name = XmlConvert.DecodeName(sourceElement.Name.LocalName);
-                    var source = configFile.PackageSources.FirstOrDefault(p => p.Name == name);
-                    if (source != null)
-                    {
-                        var adds = sourceElement.Elements("add");
-                        foreach (var add in adds)
-                        {
-                            if (string.Equals(add.Attribute("key").Value, "userName", StringComparison.OrdinalIgnoreCase))
-                            {
-                                string userName = add.Attribute("value").Value;
-                                source.UserName = userName;
-                            }
-
-                            if (string.Equals(add.Attribute("key").Value, "clearTextPassword", StringComparison.OrdinalIgnoreCase))
-                            {
-                                string password = add.Attribute("value").Value;
-                                source.SavedPassword = password;
-                            }
-                        }
-                    }
-                }
-            }
-
-            // read the configuration data
-            XElement config = file.Root.Element("config");
-            if (config != null)
-            {
-                var adds = config.Elements("add");
-                foreach (var add in adds)
-                {
-                    string key = add.Attribute("key").Value;
-                    string value = add.Attribute("value").Value;
-
-                    if (String.Equals(key, "repositoryPath", StringComparison.OrdinalIgnoreCase))
-                    {
-                        configFile.savedRepositoryPath = value;
-                        configFile.RepositoryPath = Environment.ExpandEnvironmentVariables(value);
-
-                        if (!Path.IsPathRooted(configFile.RepositoryPath))
-                        {
-                            string repositoryPath = Path.Combine(UnityEngine.Application.dataPath, configFile.RepositoryPath);
-                            repositoryPath = Path.GetFullPath(repositoryPath);
-
-                            configFile.RepositoryPath = repositoryPath;
-                        }
-                    }
-                    else if (String.Equals(key, "DefaultPushSource", StringComparison.OrdinalIgnoreCase))
-                    {
-                        configFile.DefaultPushSource = value;
-                    }
-                    else if (String.Equals(key, "verbose", StringComparison.OrdinalIgnoreCase))
-                    {
-                        configFile.Verbose = bool.Parse(value);
-                    }
-                    else if (String.Equals(key, "InstallFromCache", StringComparison.OrdinalIgnoreCase))
-                    {
-                        configFile.InstallFromCache = bool.Parse(value);
-                    }
-                    else if (String.Equals(key, "ReadOnlyPackageFiles", StringComparison.OrdinalIgnoreCase))
-                    {
-                        configFile.ReadOnlyPackageFiles = bool.Parse(value);
-                    }
-                }
-            }
-
-            return configFile;
-        }
-
-        /// <summary>
-        /// Creates a NuGet.config file with the default settings at the given full filepath.
-        /// </summary>
-        /// <param name="filePath">The full filepath where to create the NuGet.config file.</param>
-        /// <returns>The loaded <see cref="NugetConfigFile"/> loaded off of the newly created default file.</returns>
-        public static NugetConfigFile CreateDefaultFile(string filePath)
-        {
-            const string contents =
->>>>>>> e0f3dda8
 @"<?xml version=""1.0"" encoding=""utf-8""?>
 <configuration>
 	<packageSources>
