--- conflicted
+++ resolved
@@ -332,8 +332,8 @@
 			const string contents =
 @"<?xml version=""1.0"" encoding=""utf-8""?>
 <configuration>
-<<<<<<< HEAD
 	<packageSources>
+       <clear/>
 	   <add key=""NuGet"" value=""http://www.nuget.org/api/v2/"" />
 	</packageSources>
 	<disabledPackageSources />
@@ -344,20 +344,6 @@
 	   <add key=""repositoryPath"" value=""./Plugins/Packages"" />
 	   <add key=""DefaultPushSource"" value=""http://www.nuget.org/api/v2/"" />
 	</config>
-=======
-    <packageSources>
-       <clear/>
-       <add key=""NuGet"" value=""http://www.nuget.org/api/v2/"" />
-    </packageSources>
-    <disabledPackageSources />
-    <activePackageSource>
-       <add key=""All"" value=""(Aggregate source)"" />
-    </activePackageSource>
-    <config>
-       <add key=""repositoryPath"" value=""./Packages"" />
-       <add key=""DefaultPushSource"" value=""http://www.nuget.org/api/v2/"" />
-    </config>
->>>>>>> 00570445
 </configuration>";
 
 			File.WriteAllText(filePath, contents, new UTF8Encoding());
