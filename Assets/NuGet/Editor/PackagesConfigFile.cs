--- conflicted
+++ resolved
@@ -1,86 +1,8 @@
-<<<<<<< HEAD
 ﻿using System;
 using System.Collections.Generic;
 using System.IO;
 using System.Xml;
 using System.Xml.Linq;
-=======
-﻿namespace NugetForUnity
-{
-    using System.Collections.Generic;
-    using System.IO;
-    using System.Xml.Linq;
-    using UnityEditor;
-    using UnityEngine;
-
-    /// <summary>
-    /// Represents a package.config file that holds the NuGet package dependencies for the project.
-    /// </summary>
-    public class PackagesConfigFile
-    {
-        /// <summary>
-        /// Gets the <see cref="NugetPackageIdentifier"/>s contained in the package.config file.
-        /// </summary>
-        public List<NugetPackageIdentifier> Packages { get; private set; }
-
-        /// <summary>
-        /// Adds a package to the packages.config file.
-        /// </summary>
-        /// <param name="package">The NugetPackage to add to the packages.config file.</param>
-        public void AddPackage(NugetPackageIdentifier package)
-        {
-            NugetPackageIdentifier existingPackage = Packages.Find(p => p.Id.ToLower() == package.Id.ToLower());
-            if (existingPackage != null)
-            {
-                if (existingPackage < package)
-                {
-                    Debug.LogWarningFormat("{0} {1} is already listed in the packages.config file.  Updating to {2}", existingPackage.Id, existingPackage.Version, package.Version);
-                    Packages.Remove(existingPackage);
-                    Packages.Add(package);
-                }
-                else if (existingPackage > package)
-                {
-                    Debug.LogWarningFormat("Trying to add {0} {1} to the packages.config file.  {2} is already listed, so using that.", package.Id, package.Version, existingPackage.Version);
-                }
-            }
-            else
-            {
-                Packages.Add(package);
-            }
-        }
-
-        /// <summary>
-        /// Removes a package from the packages.config file.
-        /// </summary>
-        /// <param name="package">The NugetPackage to remove from the packages.config file.</param>
-        public void RemovePackage(NugetPackageIdentifier package)
-        {
-            Packages.RemoveAll(p => p.CompareTo(package) == 0);
-        }
-
-        /// <summary>
-        /// Loads a list of all currently installed packages by reading the packages.config file.
-        /// </summary>
-        /// <returns>A newly created <see cref="PackagesConfigFile"/>.</returns>
-        public static PackagesConfigFile Load(string filepath)
-        {
-            PackagesConfigFile configFile = new PackagesConfigFile
-            {
-                Packages = new List<NugetPackageIdentifier>()
-            };
-
-            // Create a package.config file, if there isn't already one in the project
-            if (!File.Exists(filepath))
-            {
-                Debug.LogFormat("No packages.config file found. Creating default at {0}", filepath);
-
-                configFile.Save(filepath);
-
-                AssetDatabase.Refresh();
-            }
-
-            XDocument packagesFile = XDocument.Load(filepath);
->>>>>>> 00570445
 
 namespace NugetForUnity
 {
@@ -126,7 +48,7 @@
 		/// <param name="package">The NugetPackage to remove from the packages.config file.</param>
 		public void RemovePackage(NugetPackageIdentifier package)
 		{
-			Packages.Remove(package);
+			Packages.RemoveAll(p => p.CompareTo(package) == 0);
 		}
 
 		/// <summary>
