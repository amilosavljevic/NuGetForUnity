--- conflicted
+++ resolved
@@ -11,12 +11,11 @@
 
 namespace NugetForUnity
 {
-<<<<<<< HEAD
 	/// <summary>
 	/// A set of helper methods that act as a wrapper around nuget.exe
 	/// 
-	/// TIP: It's incredibly useful to associate .nupkg files as compressed folder in Windows (View like .zip files).  To do this:
-	///      1) Open a command prompt as admin (Press Windows key. Type "cmd".  Right click on the icon and choose "Run as Administrator"
+	/// TIP: It's incredibly useful to associate .nupkg files as compressed folder in Windows (View like .zip files). To do this:
+	///      1) Open a command prompt as admin (Press Windows key. Type "cmd". Right click on the icon and choose "Run as Administrator"
 	///      2) Enter this command: cmd /c assoc .nupkg=CompressedFolder
 	/// </summary>
 	public static class NugetHelper
@@ -107,6 +106,13 @@
 		/// </summary>
 		static NugetHelper()
 		{
+			if (SessionState.GetBool("NugetForUnity.FirstProjectOpen", false))
+			{
+				return;
+			}
+
+			SessionState.SetBool("NugetForUnity.FirstProjectOpen", true);
+                
 			// if we are entering playmode, don't do anything
 			if (SystemProxy.IsPlayingOrWillChangePlaymode)
 			{
@@ -199,7 +205,7 @@
 		/// Runs nuget.exe using the given arguments.
 		/// </summary>
 		/// <param name="arguments">The arguments to run nuget.exe with.</param>
-		/// <param name="logOuput">True to output debug information to the Unity console.  Defaults to true.</param>
+		/// <param name="logOuput">True to output debug information to the Unity console. Defaults to true.</param>
 		/// <returns>The string of text that was output from nuget.exe following its execution.</returns>
 		private static void RunNugetProcess(string arguments, bool logOuput = true)
 		{
@@ -227,245 +233,6 @@
 			}
 
 			LogVerbose("Running: {0} \nArgs: {1}", files[0], arguments);
-=======
-    using System;
-    using System.Collections.Generic;
-    using System.Diagnostics;
-    using System.IO;
-    using System.IO.Compression;
-    using System.Linq;
-    using System.Net;
-    using System.Security.Cryptography;
-    using System.Text;
-    using System.Text.RegularExpressions;
-    using UnityEditor;
-    using UnityEngine;
-    using Debug = UnityEngine.Debug;
-
-    /// <summary>
-    /// A set of helper methods that act as a wrapper around nuget.exe
-    /// 
-    /// TIP: It's incredibly useful to associate .nupkg files as compressed folder in Windows (View like .zip files).  To do this:
-    ///      1) Open a command prompt as admin (Press Windows key. Type "cmd".  Right click on the icon and choose "Run as Administrator"
-    ///      2) Enter this command: cmd /c assoc .nupkg=CompressedFolder
-    /// </summary>
-    [InitializeOnLoad]
-    public static class NugetHelper
-    {
-        private static bool insideInitializeOnLoad = false;
-
-        /// <summary>
-        /// The path to the nuget.config file.
-        /// </summary>
-        public static readonly string NugetConfigFilePath = Path.Combine(Application.dataPath, "./NuGet.config");
-
-        /// <summary>
-        /// The path to the packages.config file.
-        /// </summary>
-        private static readonly string PackagesConfigFilePath = Path.Combine(Application.dataPath, "./packages.config");
-
-        /// <summary>
-        /// The path where to put created (packed) and downloaded (not installed yet) .nupkg files.
-        /// </summary>
-        public static readonly string PackOutputDirectory = Path.Combine(Environment.GetFolderPath(Environment.SpecialFolder.LocalApplicationData), Path.Combine("NuGet", "Cache"));
-
-        /// <summary>
-        /// The amount of time, in milliseconds, before the nuget.exe process times out and is killed.
-        /// </summary>
-        private const int TimeOut = 60000;
-
-        /// <summary>
-        /// The loaded NuGet.config file that holds the settings for NuGet.
-        /// </summary>
-        public static NugetConfigFile NugetConfigFile { get; private set; }
-
-        /// <summary>
-        /// Backing field for the packages.config file.
-        /// </summary>
-        private static PackagesConfigFile packagesConfigFile;
-
-        /// <summary>
-        /// Gets the loaded packages.config file that hold the dependencies for the project.
-        /// </summary>
-        public static PackagesConfigFile PackagesConfigFile
-        {
-            get
-            {
-                if (packagesConfigFile == null)
-                {
-                    packagesConfigFile = PackagesConfigFile.Load(PackagesConfigFilePath);
-                }
-
-                return packagesConfigFile;
-            }
-        }
-
-        /// <summary>
-        /// The list of <see cref="NugetPackageSource"/>s to use.
-        /// </summary>
-        private static List<NugetPackageSource> packageSources = new List<NugetPackageSource>();
-
-        /// <summary>
-        /// The dictionary of currently installed <see cref="NugetPackage"/>s keyed off of their ID string.
-        /// </summary>
-        private static Dictionary<string, NugetPackage> installedPackages = new Dictionary<string, NugetPackage>();
-
-        /// <summary>
-        /// The dictionary of cached credentials retrieved by credential providers, keyed by feed URI.
-        /// </summary>
-        private static Dictionary<Uri, CredentialProviderResponse?> cachedCredentialsByFeedUri = new Dictionary<Uri, CredentialProviderResponse?>();
-
-        /// <summary>
-        /// The current .NET version being used (2.0 [actually 3.5], 4.6, etc).
-        /// </summary>
-        private static ApiCompatibilityLevel DotNetVersion
-        {
-            get
-            {
-#if UNITY_5_6_OR_NEWER
-                return PlayerSettings.GetApiCompatibilityLevel(EditorUserBuildSettings.selectedBuildTargetGroup);
-#else
-                return PlayerSettings.apiCompatibilityLevel;
-#endif
-            }
-        }
-
-        /// <summary>
-        /// Static constructor used by Unity to initialize NuGet and restore packages defined in packages.config.
-        /// </summary>
-        static NugetHelper()
-        {
-            insideInitializeOnLoad = true;
-            try
-            {
-                if (SessionState.GetBool("NugetForUnity.FirstProjectOpen", false))
-                {
-                    return;
-                }
-
-                SessionState.SetBool("NugetForUnity.FirstProjectOpen", true);
-                
-                // if we are entering playmode, don't do anything
-                if (EditorApplication.isPlayingOrWillChangePlaymode)
-                {
-                    return;
-                }
-
-                // Load the NuGet.config file
-                LoadNugetConfigFile();
-
-                // create the nupkgs directory, if it doesn't exist
-                if (!Directory.Exists(PackOutputDirectory))
-                {
-                    Directory.CreateDirectory(PackOutputDirectory);
-                }
-
-                // restore packages - this will be called EVERY time the project is loaded or a code-file changes
-                Restore();
-            }
-            finally
-            {
-                insideInitializeOnLoad = false;
-            }
-        }
-
-        /// <summary>
-        /// Loads the NuGet.config file.
-        /// </summary>
-        public static void LoadNugetConfigFile()
-        {
-            if (File.Exists(NugetConfigFilePath))
-            {
-                NugetConfigFile = NugetConfigFile.Load(NugetConfigFilePath);
-            }
-            else
-            {
-                Debug.LogFormat("No NuGet.config file found. Creating default at {0}", NugetConfigFilePath);
-
-                NugetConfigFile = NugetConfigFile.CreateDefaultFile(NugetConfigFilePath);
-                AssetDatabase.Refresh();
-            }
-
-            // parse any command line arguments
-            //LogVerbose("Command line: {0}", Environment.CommandLine);
-            packageSources.Clear();
-            bool readingSources = false;
-            bool useCommandLineSources = false;
-            foreach (string arg in Environment.GetCommandLineArgs())
-            {
-                if (readingSources)
-                {
-                    if (arg.StartsWith("-"))
-                    {
-                        readingSources = false;
-                    }
-                    else
-                    {
-                        NugetPackageSource source = new NugetPackageSource("CMD_LINE_SRC_" + packageSources.Count, arg);
-                        LogVerbose("Adding command line package source {0} at {1}", "CMD_LINE_SRC_" + packageSources.Count, arg);
-                        packageSources.Add(source);
-                    }
-                }
-
-                if (arg == "-Source")
-                {
-                    // if the source is being forced, don't install packages from the cache
-                    NugetConfigFile.InstallFromCache = false;
-                    readingSources = true;
-                    useCommandLineSources = true;
-                }
-            }
-
-            // if there are not command line overrides, use the NuGet.config package sources
-            if (!useCommandLineSources)
-            {
-                if (NugetConfigFile.ActivePackageSource.ExpandedPath == "(Aggregate source)")
-                {
-                    packageSources.AddRange(NugetConfigFile.PackageSources);
-                }
-                else
-                {
-                    packageSources.Add(NugetConfigFile.ActivePackageSource);
-                }
-            }
-        }
-
-        /// <summary>
-        /// Runs nuget.exe using the given arguments.
-        /// </summary>
-        /// <param name="arguments">The arguments to run nuget.exe with.</param>
-        /// <param name="logOuput">True to output debug information to the Unity console.  Defaults to true.</param>
-        /// <returns>The string of text that was output from nuget.exe following its execution.</returns>
-        private static void RunNugetProcess(string arguments, bool logOuput = true)
-        {
-            // Try to find any nuget.exe in the package tools installation location
-            string toolsPackagesFolder = Path.Combine(Application.dataPath, "../Packages");
-
-            // create the folder to prevent an exception when getting the files
-            Directory.CreateDirectory(toolsPackagesFolder);
-
-            string[] files = Directory.GetFiles(toolsPackagesFolder, "nuget.exe", SearchOption.AllDirectories);
-            if (files.Length > 1)
-            {
-                Debug.LogWarningFormat("More than one nuget.exe found. Using first one.");
-            }
-            else if (files.Length < 1)
-            {
-                Debug.LogWarningFormat("No nuget.exe found! Attemping to install the NuGet.CommandLine package.");
-                InstallIdentifier(new NugetPackageIdentifier("NuGet.CommandLine", "2.8.6"));
-                files = Directory.GetFiles(toolsPackagesFolder, "nuget.exe", SearchOption.AllDirectories);
-                if (files.Length < 1)
-                {
-                    Debug.LogErrorFormat("nuget.exe still not found. Quiting...");
-                    return;
-                }
-            }
-
-            LogVerbose("Running: {0} \nArgs: {1}", files[0], arguments);
-
-            string fileName = string.Empty;
-            string commandLine = string.Empty;
->>>>>>> e0f3dda8
 
 #if UNITY_EDITOR_OSX
 			// ATTENTION: you must install mono running on your mac, we use this mono to run `nuget.exe`
@@ -476,7 +243,6 @@
 			var fileName = files[0];
 			var commandLine = arguments;
 #endif
-<<<<<<< HEAD
 			var process = Process.Start(
 										 new ProcessStartInfo(fileName, commandLine)
 										 {
@@ -494,7 +260,7 @@
 			// ReSharper disable once PossibleNullReferenceException
 			if (!process.WaitForExit(TimeOut))
 			{
-				SystemProxy.LogWarning("NuGet took too long to finish.  Killing operation.");
+				SystemProxy.LogWarning("NuGet took too long to finish. Killing operation.");
 				process.Kill();
 			}
 
@@ -594,8 +360,8 @@
 							.First(x => FrameworkNamesAreEqual(x.Name, bestTargetFramework));
 
 						if (bestTargetFramework == "unity" ||
-						    bestTargetFramework == "net35-unity full v3.5" ||
-						    bestTargetFramework == "net35-unity subset v3.5")
+							bestTargetFramework == "net35-unity full v3.5" ||
+							bestTargetFramework == "net35-unity subset v3.5")
 						{
 							selectedDirectories.Add(Path.Combine(bestLibDirectory.Parent.FullName, "unity"));
 							selectedDirectories.Add(Path.Combine(bestLibDirectory.Parent.FullName, "net35-unity full v3.5"));
@@ -952,9 +718,9 @@
 		/// Calls "nuget.exe push" to push a .nupkf file to the the server location defined in the NuGet.config file.
 		/// Note: This differs slightly from NuGet's Push command by automatically calling Pack if the .nupkg doesn't already exist.
 		/// </summary>
-		/// <param name="nuspec">The NuspecFile which defines the package to push.  Only the ID and Version are used.</param>
-		/// <param name="nuspecFilePath">The full filepath to the .nuspec file to use.  This is required by NuGet's Push command.</param>
-		/// /// <param name="apiKey">The API key to use when pushing a package to the server.  This is optional.</param>
+		/// <param name="nuspec">The NuspecFile which defines the package to push. Only the ID and Version are used.</param>
+		/// <param name="nuspecFilePath">The full filepath to the .nuspec file to use. This is required by NuGet's Push command.</param>
+		/// /// <param name="apiKey">The API key to use when pushing a package to the server. This is optional.</param>
 		public static void Push(NuspecFile nuspec, string nuspecFilePath, string apiKey = "")
 		{
 			var packagePath = Path.Combine(PackOutputDirectory, $"{nuspec.Id}.{nuspec.Version}.nupkg");
@@ -1139,7 +905,7 @@
 		/// "Uninstalls" the given package by simply deleting its folder.
 		/// </summary>
 		/// <param name="package">The NugetPackage to uninstall.</param>
-		/// <param name="refreshAssets">True to force Unity to refesh its Assets folder.  False to temporarily ignore the change.  Defaults to true.</param>
+		/// <param name="refreshAssets">True to force Unity to refesh its Assets folder. False to temporarily ignore the change. Defaults to true.</param>
 		public static void Uninstall(NugetPackageIdentifier package, bool refreshAssets = true, bool deleteDependencies = false)
 		{
 			LogVerbose("Uninstalling: {0} {1}", package.Id, package.Version);
@@ -1245,7 +1011,7 @@
 		/// </summary>
 		/// <param name="currentVersion">The current package to uninstall.</param>
 		/// <param name="newVersion">The package to install.</param>
-		/// <param name="refreshAssets">True to refresh the assets inside Unity.  False to ignore them (for now).  Defaults to true.</param>
+		/// <param name="refreshAssets">True to refresh the assets inside Unity. False to ignore them (for now). Defaults to true.</param>
 		public static bool Update(NugetPackageIdentifier currentVersion, NugetPackage newVersion, bool refreshAssets = true)
 		{
 			LogVerbose("Updating {0} {1} to {2}", currentVersion.Id, currentVersion.Version, newVersion.Version);
@@ -1409,7 +1175,7 @@
 		/// Gets a NugetPackage from the NuGet server with the exact ID and Version given.
 		/// </summary>
 		/// <param name="packageId">The <see cref="NugetPackageIdentifier"/> containing the ID and Version of the package to get.</param>
-		/// <returns>The retrieved package, if there is one.  Null if no matching package was found.</returns>
+		/// <returns>The retrieved package, if there is one. Null if no matching package was found.</returns>
 		private static NugetPackage GetSpecificPackage(NugetPackageIdentifier packageId)
 		{
 			if (lastSpecificPackage != null && lastSpecificPackage != null && lastSpecificPackageId == packageId)
@@ -1564,10 +1330,10 @@
 		}
 
 		/// <summary>
-		/// Installs the package given by the identifer.  It fetches the appropriate full package from the installed packages, package cache, or package sources and installs it.
+		/// Installs the package given by the identifer. It fetches the appropriate full package from the installed packages, package cache, or package sources and installs it.
 		/// </summary>
 		/// <param name="package">The identifer of the package to install.</param>
-		/// <param name="refreshAssets">True to refresh the Unity asset database.  False to ignore the changes (temporarily).</param>
+		/// <param name="refreshAssets">True to refresh the Unity asset database. False to ignore the changes (temporarily).</param>
 		internal static bool InstallIdentifier(NugetPackageIdentifier package, bool refreshAssets = true)
 		{
 			if (IsAlreadyImportedInEngine(package))
@@ -1591,7 +1357,7 @@
 		}
 
 		/// <summary>
-		/// Outputs the given message to the log only if verbose mode is active.  Otherwise it does nothing.
+		/// Outputs the given message to the log only if verbose mode is active. Otherwise it does nothing.
 		/// </summary>
 		/// <param name="format">The formatted message string.</param>
 		/// <param name="args">The arguments for the formattted message string.</param>
@@ -1607,7 +1373,7 @@
 		/// Installs the given package.
 		/// </summary>
 		/// <param name="package">The package to install.</param>
-		/// <param name="refreshAssets">True to refresh the Unity asset database.  False to ignore the changes (temporarily).</param>
+		/// <param name="refreshAssets">True to refresh the Unity asset database. False to ignore the changes (temporarily).</param>
 		public static bool Install(NugetPackage package, bool refreshAssets = true)
 		{
 			if (IsAlreadyImportedInEngine(package))
@@ -1689,7 +1455,7 @@
 					}
 					else
 					{
-						// Mono doesn't have a Certificate Authority, so we have to provide all validation manually.  Currently just accept anything.
+						// Mono doesn't have a Certificate Authority, so we have to provide all validation manually. Currently just accept anything.
 						// See here: http://stackoverflow.com/questions/4926676/mono-webrequest-fails-with-https
 
 						// remove all handlers
@@ -2147,12 +1913,12 @@
 		{
 			new AuthenticatedFeed()
 			{
-				AccountUrlPattern = @"^https:\/\/(?<account>[a-zA-z0-9]+).pkgs.visualstudio.com",
+				AccountUrlPattern = @"^https:\/\/(?<account>[-a-zA-Z0-9]+)\.pkgs\.visualstudio\.com",
 				ProviderUrlTemplate = "https://{account}.pkgs.visualstudio.com/_apis/public/nuget/client/CredentialProviderBundle.zip"
 			},
 			new AuthenticatedFeed()
 			{
-				AccountUrlPattern = @"^https:\/\/pkgs.dev.azure.com\/(?<account>[a-zA-z0-9]+)\/",
+				AccountUrlPattern = @"^https:\/\/pkgs\.dev\.azure\.com\/(?<account>[-a-zA-Z0-9]+)\/",
 				ProviderUrlTemplate = "https://pkgs.dev.azure.com/{account}/_apis/public/nuget/client/CredentialProviderBundle.zip"
 			}
 		};
@@ -2167,6 +1933,7 @@
 		public static Stream RequestUrl(string url, string userName, string password, int? timeOut)
 		{
 			var getRequest = (HttpWebRequest)WebRequest.Create(url);
+			getRequest.AutomaticDecompression = DecompressionMethods.GZip | DecompressionMethods.None;
 			if (timeOut.HasValue)
 			{
 				getRequest.Timeout = timeOut.Value;
@@ -2278,7 +2045,7 @@
 		/// Checks if a given package is installed.
 		/// </summary>
 		/// <param name="package">The package to check if is installed.</param>
-		/// <returns>True if the given package is installed.  False if it is not.</returns>
+		/// <returns>True if the given package is installed. False if it is not.</returns>
 		internal static bool IsInstalled(NugetPackageIdentifier package)
 		{
 			if (IsAlreadyImportedInEngine(package))
@@ -2526,498 +2293,4 @@
 			return null;
 		}
 	}
-=======
-        }
-
-        private struct AuthenticatedFeed
-        {
-            public string AccountUrlPattern;
-            public string ProviderUrlTemplate;
-
-            public string GetAccount(string url)
-            {
-                Match match = Regex.Match(url, AccountUrlPattern, RegexOptions.IgnoreCase);
-                if (!match.Success) { return null; }
-
-                return match.Groups["account"].Value;
-            }
-
-            public string GetProviderUrl(string account)
-            {
-                return ProviderUrlTemplate.Replace("{account}", account);
-            }
-        }
-
-        // TODO: Move to ScriptableObjet
-        private static List<AuthenticatedFeed> knownAuthenticatedFeeds = new List<AuthenticatedFeed>()
-        {
-            new AuthenticatedFeed()
-            {
-                AccountUrlPattern = @"^https:\/\/(?<account>[-a-zA-Z0-9]+)\.pkgs\.visualstudio\.com",
-                ProviderUrlTemplate = "https://{account}.pkgs.visualstudio.com/_apis/public/nuget/client/CredentialProviderBundle.zip"
-            },
-            new AuthenticatedFeed()
-            {
-                AccountUrlPattern = @"^https:\/\/pkgs\.dev\.azure\.com\/(?<account>[-a-zA-Z0-9]+)\/",
-                ProviderUrlTemplate = "https://pkgs.dev.azure.com/{account}/_apis/public/nuget/client/CredentialProviderBundle.zip"
-            }
-        };
-
-        /// <summary>
-        /// Get the specified URL from the web. Throws exceptions if the request fails.
-        /// </summary>
-        /// <param name="url">URL that will be loaded.</param>
-        /// <param name="password">Password that will be passed in the Authorization header or the request. If null, authorization is omitted.</param>
-        /// <param name="timeOut">Timeout in milliseconds or null to use the default timeout values of HttpWebRequest.</param>
-        /// <returns>Stream containing the result.</returns>
-        public static Stream RequestUrl(string url, string userName, string password, int? timeOut)
-        {
-            HttpWebRequest getRequest = (HttpWebRequest)WebRequest.Create(url);
-            getRequest.AutomaticDecompression = DecompressionMethods.GZip | DecompressionMethods.None;
-            if (timeOut.HasValue)
-            {
-                getRequest.Timeout = timeOut.Value;
-                getRequest.ReadWriteTimeout = timeOut.Value;
-            }
-
-            if (string.IsNullOrEmpty(password))
-            {
-                CredentialProviderResponse? creds = GetCredentialFromProvider(GetTruncatedFeedUri(getRequest.RequestUri));
-                if (creds.HasValue)
-                {
-                    userName = creds.Value.Username;
-                    password = creds.Value.Password;
-                }
-            }
-
-            if (password != null)
-            {
-                // Send password as described by https://docs.microsoft.com/en-us/vsts/integrate/get-started/rest/basics.
-                // This works with Visual Studio Team Services, but hasn't been tested with other authentication schemes so there may be additional work needed if there
-                // are different kinds of authentication.
-                getRequest.Headers.Add("Authorization", "Basic " + Convert.ToBase64String(System.Text.ASCIIEncoding.ASCII.GetBytes(string.Format("{0}:{1}", userName, password))));
-            }
-
-            LogVerbose("HTTP GET {0}", url);
-            Stream objStream = getRequest.GetResponse().GetResponseStream();
-            return objStream;
-        }
-
-        /// <summary>
-        /// Restores all packages defined in packages.config.
-        /// </summary>
-        public static void Restore()
-        {
-            UpdateInstalledPackages();
-
-            Stopwatch stopwatch = new Stopwatch();
-            stopwatch.Start();
-
-            try
-            {
-                float progressStep = 1.0f / PackagesConfigFile.Packages.Count;
-                float currentProgress = 0;
-
-                // copy the list since the InstallIdentifier operation below changes the actual installed packages list
-                List<NugetPackageIdentifier> packagesToInstall = new List<NugetPackageIdentifier>(PackagesConfigFile.Packages);
-
-                LogVerbose("Restoring {0} packages.", packagesToInstall.Count);
-
-                foreach (NugetPackageIdentifier package in packagesToInstall)
-                {
-                    if (package != null)
-                    {
-                        EditorUtility.DisplayProgressBar("Restoring NuGet Packages", string.Format("Restoring {0} {1}", package.Id, package.Version), currentProgress);
-
-                        if (!IsInstalled(package))
-                        {
-                            LogVerbose("---Restoring {0} {1}", package.Id, package.Version);
-                            InstallIdentifier(package);
-                        }
-                        else
-                        {
-                            LogVerbose("---Already installed: {0} {1}", package.Id, package.Version);
-                        }
-                    }
-
-                    currentProgress += progressStep;
-                }
-
-                CheckForUnnecessaryPackages();
-            }
-            catch (Exception e)
-            {
-                Debug.LogErrorFormat("{0}", e.ToString());
-            }
-            finally
-            {
-                stopwatch.Stop();
-                LogVerbose("Restoring packages took {0} ms", stopwatch.ElapsedMilliseconds);
-
-                AssetDatabase.Refresh();
-                EditorUtility.ClearProgressBar();
-            }
-        }
-
-        internal static void CheckForUnnecessaryPackages()
-        {
-            if (!Directory.Exists(NugetConfigFile.RepositoryPath))
-            {
-                return;
-            }
-
-            string[] directories = Directory.GetDirectories(NugetConfigFile.RepositoryPath, "*", SearchOption.TopDirectoryOnly);
-            foreach (string folder in directories)
-            {
-                string pkgPath = Path.Combine(folder, $"{Path.GetFileName(folder)}.nupkg");
-                NugetPackage package = NugetPackage.FromNupkgFile(pkgPath);
-
-                bool installed = false;
-                foreach (NugetPackageIdentifier packageId in PackagesConfigFile.Packages)
-                {
-                    if (packageId.CompareTo(package) == 0)
-                    {
-                        installed = true;
-                        break;
-                    }
-                }
-                if (!installed)
-                {
-                    LogVerbose("---DELETE unnecessary package {0}", folder);
-
-                    DeleteDirectory(folder);
-                    DeleteFile(folder + ".meta");
-                }
-            }
-
-        }
-
-        /// <summary>
-        /// Checks if a given package is installed.
-        /// </summary>
-        /// <param name="package">The package to check if is installed.</param>
-        /// <returns>True if the given package is installed.  False if it is not.</returns>
-        internal static bool IsInstalled(NugetPackageIdentifier package)
-        {
-            if (IsAlreadyImportedInEngine(package))
-            {
-                return true;
-            }
-
-            bool isInstalled = false;
-            NugetPackage installedPackage = null;
-
-            if (installedPackages.TryGetValue(package.Id, out installedPackage))
-            {
-                isInstalled = package.CompareVersion(installedPackage.Version) == 0;
-            }
-
-            return isInstalled;
-        }
-
-        /// <summary>
-        /// Downloads an image at the given URL and converts it to a Unity Texture2D.
-        /// </summary>
-        /// <param name="url">The URL of the image to download.</param>
-        /// <returns>The image as a Unity Texture2D object.</returns>
-        public static Texture2D DownloadImage(string url)
-        {
-            bool timedout = false;
-            Stopwatch stopwatch = new Stopwatch();
-            stopwatch.Start();
-
-            bool fromCache = false;
-            if (ExistsInDiskCache(url))
-            {
-                url = "file:///" + GetFilePath(url);
-                fromCache = true;
-            }
-
-            WWW request = new WWW(url);
-            while (!request.isDone)
-            {
-                if (stopwatch.ElapsedMilliseconds >= 750)
-                {
-                    request.Dispose();
-                    timedout = true;
-                    break;
-                }
-            }
-
-            Texture2D result = null;
-
-            if (timedout)
-            {
-                LogVerbose("Downloading image {0} timed out! Took more than 750ms.", url);
-            }
-            else
-            {
-                if (string.IsNullOrEmpty(request.error))
-                {
-                    result = request.textureNonReadable;
-                    LogVerbose("Downloading image {0} took {1} ms", url, stopwatch.ElapsedMilliseconds);
-                }
-                else
-                {
-                    LogVerbose("Request error: " + request.error);
-                }
-            }
-
-
-            if (result != null && !fromCache)
-            {
-                CacheTextureOnDisk(url, request.bytes);
-            }
-
-            request.Dispose();
-            return result;
-        }
-
-        private static void CacheTextureOnDisk(string url, byte[] bytes)
-        {
-            string diskPath = GetFilePath(url);
-            File.WriteAllBytes(diskPath, bytes);
-        }
-
-        private static bool ExistsInDiskCache(string url)
-        {
-            return File.Exists(GetFilePath(url));
-        }
-
-        private static string GetFilePath(string url)
-        {
-            return Path.Combine(Application.temporaryCachePath, GetHash(url));
-        }
-
-        private static string GetHash(string s)
-        {
-            if (string.IsNullOrEmpty(s))
-            {
-                return null;
-            }
-
-            MD5CryptoServiceProvider md5 = new MD5CryptoServiceProvider();
-            byte[] data = md5.ComputeHash(Encoding.Default.GetBytes(s));
-            StringBuilder sBuilder = new StringBuilder();
-            for (int i = 0; i < data.Length; i++)
-            {
-                sBuilder.Append(data[i].ToString("x2"));
-            }
-            return sBuilder.ToString();
-        }
-
-        /// <summary>
-        /// Data class returned from nuget credential providers in a JSON format. As described here:
-        /// https://docs.microsoft.com/en-us/nuget/reference/extensibility/nuget-exe-credential-providers#creating-a-nugetexe-credential-provider
-        /// </summary>
-        [System.Serializable]
-        private struct CredentialProviderResponse
-        {
-            public string Username;
-            public string Password;
-        }
-
-        /// <summary>
-        /// Possible response codes returned by a Nuget credential provider as described here:
-        /// https://docs.microsoft.com/en-us/nuget/reference/extensibility/nuget-exe-credential-providers#creating-a-nugetexe-credential-provider
-        /// </summary>
-        private enum CredentialProviderExitCode
-        {
-            Success = 0,
-            ProviderNotApplicable = 1,
-            Failure = 2
-        }
-
-        private static void DownloadCredentialProviders(Uri feedUri)
-        {
-            foreach (AuthenticatedFeed feed in NugetHelper.knownAuthenticatedFeeds)
-            {
-                string account = feed.GetAccount(feedUri.ToString());
-                if (string.IsNullOrEmpty(account)) { continue; }
-
-                string providerUrl = feed.GetProviderUrl(account);
-
-                HttpWebRequest credentialProviderRequest = (HttpWebRequest)WebRequest.Create(providerUrl);
-
-                try
-                {
-                    Stream credentialProviderDownloadStream = credentialProviderRequest.GetResponse().GetResponseStream();
-
-                    string tempFileName = Path.GetTempFileName();
-                    LogVerbose("Writing {0} to {1}", providerUrl, tempFileName);
-
-                    using (FileStream file = File.Create(tempFileName))
-                    {
-                        CopyStream(credentialProviderDownloadStream, file);
-                    }
-
-                    string providerDestination = Environment.GetEnvironmentVariable("NUGET_CREDENTIALPROVIDERS_PATH");
-                    if (string.IsNullOrEmpty(providerDestination))
-                    {
-                        providerDestination = Path.Combine(Environment.GetFolderPath(Environment.SpecialFolder.LocalApplicationData), "Nuget/CredentialProviders");
-                    }
-
-                    // Unzip the bundle and extract any credential provider exes
-                    using (ZipArchive zip = ZipFile.OpenRead(tempFileName))
-                    {
-                        foreach (ZipArchiveEntry entry in zip.Entries)
-                        {
-                            if (Regex.IsMatch(entry.FullName, @"^credentialprovider.+\.exe$", RegexOptions.IgnoreCase))
-                            {
-                                LogVerbose("Extracting {0} to {1}", entry.FullName, providerDestination);
-                                string filePath = Path.Combine(providerDestination, entry.FullName);
-                                string directory = Path.GetDirectoryName(filePath);
-                                Directory.CreateDirectory(directory);
-
-                                entry.ExtractToFile(filePath, overwrite: true);
-                            }
-                        }
-                    }
-
-                    // Delete the bundle
-                    File.Delete(tempFileName);
-                }
-                catch (Exception e)
-                {
-                    Debug.LogErrorFormat("Failed to download credential provider from {0}: {1}", credentialProviderRequest.Address, e.Message);
-                }
-            }
-
-        }
-
-        /// <summary>
-        /// Helper function to aquire a token to access VSTS hosted nuget feeds by using the CredentialProvider.VSS.exe
-        /// tool. Downloading it from the VSTS instance if needed.
-        /// See here for more info on nuget Credential Providers:
-        /// https://docs.microsoft.com/en-us/nuget/reference/extensibility/nuget-exe-credential-providers
-        /// </summary>
-        /// <param name="feedUri">The hostname where the VSTS instance is hosted (such as microsoft.pkgs.visualsudio.com.</param>
-        /// <returns>The password in the form of a token, or null if the password could not be aquired</returns>
-        private static CredentialProviderResponse? GetCredentialFromProvider(Uri feedUri)
-        {
-            CredentialProviderResponse? response;
-            if (!cachedCredentialsByFeedUri.TryGetValue(feedUri, out response))
-            {
-                response = GetCredentialFromProvider_Uncached(feedUri, true);
-                cachedCredentialsByFeedUri[feedUri] = response;
-            }
-            return response;
-        }
-
-        /// <summary>
-        /// Given the URI of a nuget method, returns the URI of the feed itself without the method and query parameters.
-        /// </summary>
-        /// <param name="methodUri">URI of nuget method.</param>
-        /// <returns>URI of the feed without the method and query parameters.</returns>
-        private static Uri GetTruncatedFeedUri(Uri methodUri)
-        {
-            string truncatedUriString = methodUri.GetLeftPart(UriPartial.Path);
-
-            // Pull off the function if there is one
-            if (truncatedUriString.EndsWith(")"))
-            {
-                int lastSeparatorIndex = truncatedUriString.LastIndexOf('/');
-                if (lastSeparatorIndex != -1)
-                {
-                    truncatedUriString = truncatedUriString.Substring(0, lastSeparatorIndex);
-                }
-            }
-            Uri truncatedUri = new Uri(truncatedUriString);
-            return truncatedUri;
-        }
-
-        /// <summary>
-        /// Clears static credentials previously cached by GetCredentialFromProvider.
-        /// </summary>
-        public static void ClearCachedCredentials()
-        {
-            cachedCredentialsByFeedUri.Clear();
-        }
-
-        /// <summary>
-        /// Internal function called by GetCredentialFromProvider to implement retrieving credentials. For performance reasons,
-        /// most functions should call GetCredentialFromProvider in order to take advantage of cached credentials.
-        /// </summary>
-        private static CredentialProviderResponse? GetCredentialFromProvider_Uncached(Uri feedUri, bool downloadIfMissing)
-        {
-            LogVerbose("Getting credential for {0}", feedUri);
-
-            // Build the list of possible locations to find the credential provider. In order it should be local app data, paths set on the
-            // environment varaible, and lastly look at the root of the pacakges save location.
-            List<string> possibleCredentialProviderPaths = new List<string>
-            {
-                Path.Combine(Path.Combine(Environment.GetFolderPath(Environment.SpecialFolder.LocalApplicationData), "Nuget"), "CredentialProviders")
-            };
-
-            string environmentCredentialProviderPaths = Environment.GetEnvironmentVariable("NUGET_CREDENTIALPROVIDERS_PATH");
-            if (!string.IsNullOrEmpty(environmentCredentialProviderPaths))
-            {
-                possibleCredentialProviderPaths.AddRange(
-                    environmentCredentialProviderPaths.Split(new string[] { ";" }, StringSplitOptions.RemoveEmptyEntries) ?? Enumerable.Empty<string>());
-            }
-
-            // Try to find any nuget.exe in the package tools installation location
-            string toolsPackagesFolder = Path.Combine(Application.dataPath, "../Packages");
-            possibleCredentialProviderPaths.Add(toolsPackagesFolder);
-
-            // Search through all possible paths to find the credential provider.
-            List<string> providerPaths = new List<string>();
-            foreach (string possiblePath in possibleCredentialProviderPaths)
-            {
-                if (Directory.Exists(possiblePath))
-                {
-                    providerPaths.AddRange(Directory.GetFiles(possiblePath, "credentialprovider*.exe", SearchOption.AllDirectories));
-                }
-            }
-
-            foreach (string providerPath in providerPaths.Distinct())
-            {
-                // Launch the credential provider executable and get the json encoded response from the std output
-                Process process = new Process();
-                process.StartInfo.UseShellExecute = false;
-                process.StartInfo.CreateNoWindow = true;
-                process.StartInfo.RedirectStandardOutput = true;
-                process.StartInfo.RedirectStandardError = true;
-                process.StartInfo.FileName = providerPath;
-                process.StartInfo.Arguments = string.Format("-uri \"{0}\"", feedUri.ToString());
-
-                // http://stackoverflow.com/questions/16803748/how-to-decode-cmd-output-correctly
-                // Default = 65533, ASCII = ?, Unicode = nothing works at all, UTF-8 = 65533, UTF-7 = 242 = WORKS!, UTF-32 = nothing works at all
-                process.StartInfo.StandardOutputEncoding = Encoding.GetEncoding(850);
-                process.Start();
-                process.WaitForExit();
-
-                string output = process.StandardOutput.ReadToEnd();
-                string errors = process.StandardError.ReadToEnd();
-
-                switch ((CredentialProviderExitCode)process.ExitCode)
-                {
-                    case CredentialProviderExitCode.ProviderNotApplicable: break; // Not the right provider
-                    case CredentialProviderExitCode.Failure: // Right provider, failure to get creds
-                        {
-                            Debug.LogErrorFormat("Failed to get credentials from {0}!\n\tOutput\n\t{1}\n\tErrors\n\t{2}", providerPath, output, errors);
-                            return null;
-                        }
-                    case CredentialProviderExitCode.Success:
-                        {
-                            return JsonUtility.FromJson<CredentialProviderResponse>(output);
-                        }
-                    default:
-                        {
-                            Debug.LogWarningFormat("Unrecognized exit code {0} from {1} {2}", process.ExitCode, providerPath, process.StartInfo.Arguments);
-                            break;
-                        }
-                }
-            }
-
-            if (downloadIfMissing)
-            {
-                DownloadCredentialProviders(feedUri);
-                return GetCredentialFromProvider_Uncached(feedUri, false);
-            }
-
-            return null;
-        }
-    }
->>>>>>> e0f3dda8
 }